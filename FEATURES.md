
# T-Crypt 

`USAGE:` python3 script.py <image_file_path> [output_file_path] [brightness] [output_image]

`Argument Validation:` Validate the command-line input to ensure that the user provides the correct number of arguments and that the provided file path is valid.

`Adjustable Brightness:` Allows adjusting the brightness of the generated ASCII art by mapping pixel intensity to ASCII characters based on different ranges. RANGE [ .0 - 1 ]

`Output to File:` Allow saving the generated ASCII art to a text file instead of printing it to the console. 

`Function Documentation:` Add docstrings to functions to describe what each function does.

`Constants as Uppercase:` Convert ASCII_CHARS to uppercase to indicate that it's a constant.

`Error Handling:` Improve error handling by catching specific exceptions. For instance, catch the FileNotFoundError and PermissionError to provide more informative error messages to the user.

<<<<<<< HEAD
`Allow convert image from external url:` Users can paste image's url with -l flag to convert image from the internet without saving it to local machine
=======
`DIY the ASCII_CHARS list`: Create your unique ascii art by DIY the ASCII_CHARS,
>>>>>>> e5da57c9

`Output to Image:` Saves the generated ASCII art to a jpg file in the same directory as output.jpg. Use option `-u/--output-image`.

Made `-p/--path` a required CLI param.
Added option CLI param `-s/--silhouette` to output image as an ASCII silhouette. Defaults to False.


created class SimpleCmd which emulates command interpreter.
	=> method ascii. takes all args passed to separated by space<|MERGE_RESOLUTION|>--- conflicted
+++ resolved
@@ -15,17 +15,14 @@
 
 `Error Handling:` Improve error handling by catching specific exceptions. For instance, catch the FileNotFoundError and PermissionError to provide more informative error messages to the user.
 
-<<<<<<< HEAD
 `Allow convert image from external url:` Users can paste image's url with -l flag to convert image from the internet without saving it to local machine
-=======
+
 `DIY the ASCII_CHARS list`: Create your unique ascii art by DIY the ASCII_CHARS,
->>>>>>> e5da57c9
 
 `Output to Image:` Saves the generated ASCII art to a jpg file in the same directory as output.jpg. Use option `-u/--output-image`.
 
 Made `-p/--path` a required CLI param.
 Added option CLI param `-s/--silhouette` to output image as an ASCII silhouette. Defaults to False.
 
-
 created class SimpleCmd which emulates command interpreter.
 	=> method ascii. takes all args passed to separated by space