# this project requires Pillow installation: https://pillow.readthedocs.io/en/stable/installation.html
# code credit goes to: https://www.hackerearth.com/practice/notes/beautiful-python-a-simple-ascii-art-generator-from-images/
# code modified to work with Python 3 by @aneagoie
from __future__ import division
import os

from PIL import Image
from asciimatics.effects import Print, Clock
from asciimatics.renderers import FigletText, Rainbow
from asciimatics.scene import Scene
from asciimatics.screen import Screen
from asciimatics.exceptions import ResizeScreenError

<<<<<<< HEAD

import sys, time #used for displaying running text
=======
import pyfiglet
import sys, time #used for displaying running text
import pygame #used for sound for running text
>>>>>>> cb30d9fa
help_msg = """
Usage  : python community-version.py [option] [input_file] [color]
Options:
         no options will run the default ASCII_CHARS
    -r   reverse the ASCII_CHARS
    -s   save the output to file (by default the output file is [input_file]_output.txt)
    -rs  save the reversed output to file
    
Colors:
    "black"
    "red"
    "green"
    "yellow"
    "blue"
    "magenta"
    "cyan"
    "white"
    
Or you can convert multiple images at once in current directory like this:
Usage  : python community-version.py all

You can type clock to show clock as a colorful animation:
Usage  : python community-version.py clock
< resize the terminal or press "q" or "x" to exit the clock >

    
"""
def scale_image(image, new_width=100):
    """Resizes an image preserving the aspect ratio.
    """
    (original_width, original_height) = image.size
    aspect_ratio = original_height / float(original_width)
    new_height = int(aspect_ratio * new_width)

    new_image = image.resize((new_width, new_height))
    return new_image


def convert_to_grayscale(image):
    return image.convert('L')


def map_pixels_to_ascii_chars(image, range_width=25):
    """Maps each pixel to an ascii char based on the range
    in which it lies.
    0-255 is divided into 11 ranges of 25 pixels each.
    """

    pixels_in_image = list(image.getdata())
    pixels_to_chars = [ASCII_CHARS[int(pixel_value / range_width)] for pixel_value in
                       pixels_in_image]

    return "".join(pixels_to_chars)


def convert_image_to_ascii(image, new_width=100):
    image = scale_image(image)
    image = convert_to_grayscale(image)

    pixels_to_chars = map_pixels_to_ascii_chars(image)
    len_pixels_to_chars = len(pixels_to_chars)

    image_ascii = [pixels_to_chars[index: index + new_width] for index in
                   range(0, len_pixels_to_chars, new_width)]

    return "\n".join(image_ascii)


def write_image_to_text_file(image_ascii):
    if "/" in image_file_path:
        split_file_name = image_file_path.split('/')
        image_name = split_file_name[-1]
    else:
        image_name = image_file_path
    split_image_name = image_name.split('.')
    file_name = split_image_name[0]
    text_file_name = file_name + ".txt"

    with open(text_file_name, "w") as f:
        f.write(image_ascii)


def color_change():
    arguments = [x for x in sys.argv]

    if arguments[-1] == "black":
        return arguments[-1]
    elif arguments[-1] == "red":
        return arguments[-1]
    elif arguments[-1] == "green":
        return arguments[-1]
    elif arguments[-1] == "yellow":
        return arguments[-1]
    elif arguments[-1] == "blue":
        return arguments[-1]
    elif arguments[-1] == "magenta":
        return arguments[-1]
    elif arguments[-1] == "cyan":
        return arguments[-1]
    elif arguments[-1] == "white":
        return arguments[-1]
    else:
        return "none"


def colorText(text):
    COLORS = {
        "black": "\u001b[30;1m",
        "red": "\u001b[31;1m",
        "green": "\u001b[32m",
        "yellow": "\u001b[33;1m",
        "blue": "\u001b[34;1m",
        "magenta": "\u001b[35m",
        "cyan": "\u001b[36m",
        "white": "\u001b[37m",

    }
    for color in COLORS:
        text = text.replace("[[" + color + "]]", COLORS[color])
    return text


def handle_image_conversion(image_filepath, arg=""):
    image = None
    try:
        image = Image.open(image_filepath)
    except Exception as e:
        print(f"Unable to open image file {image_filepath}.")
        print(e)
        return

    image_ascii = convert_image_to_ascii(image)

    if color_change() == 'none':
        print(image_ascii)
    else:
        os.system("cls")
        color = color_change()
        text = f"[[{color}]]" + image_ascii + "[[white]]"
        print(colorText(text))

    if arg == "-s":
        output_name = image_file_path.split('.')[0] + "_output.txt"
        try:
            f = open(output_name, "w")
            f.write(image_ascii)
            f.close
            print(f"Image saved to -> {output_name}")
        except:
            print("An error occured!")
            return False


def check_inputs():
    arguments = [x for x in sys.argv]
    if 2 > len(arguments) or len(arguments) > 4:
        print(help_msg)
        return False
    elif len(arguments) == 2:
        return ""
    elif len(arguments) == 3 and arguments[1] == "-r":
        return arguments[1]
    elif len(arguments) == 3 and arguments[1] == "-s":
        return arguments[1]
    elif len(arguments) == 3 and arguments[1] == "-rs":
        return arguments[1]
    elif len(arguments) == 4 and arguments[1] == "-r":
        return arguments[1]
    elif len(arguments) == 4 and arguments[1] == "-s":
        return arguments[1]
    elif len(arguments) == 4 and arguments[1] == "-rs":
        return arguments[1]
    else:
        return ""

def demo(screen):
    effects = [
        Print(screen, Rainbow(screen, FigletText("Hacktoberfest")),
              y=screen.height//2 - 8),
        Print(screen, Rainbow(screen, FigletText("ASCII Art 2020")),
              y=screen.height//2 + 3),
        Clock(screen, screen.width//2, screen.height//2, screen.height//2),
    ]
    screen.play([Scene(effects, -1)], stop_on_resize=True)
    screen.refresh()


#this is message ie the running text
message = "We The Members Of ZTM Community Will Grab That Tshirt By Showcasing Our Efforts In HacktoberFest "

#typerwriter is the method for running the text
def typewriter(message):
<<<<<<< HEAD
=======
    #the spaces are for format on the splash screen 
    print(pyfiglet.figlet_format("   zTm ", font = "doh").rstrip())
    print(pyfiglet.figlet_format("Community Presents -- "))
    print(pyfiglet.figlet_format("                           ASCII ART"))
    # print(pyfiglet.figlet_format("==> "))

>>>>>>> cb30d9fa
    for char in message:
        sys.stdout.write(char)
        sys.stdout.flush()
        if char!= '\n':
            time.sleep(0.1)
        else:
            time.sleep(1)



if __name__ == '__main__':
 	
    import sys
<<<<<<< HEAD
    os.system('cls') #used for clearing the screen output
    typewriter(message) #calling the typewriter function
=======
    pygame.mixer.init()
    pygame.mixer.music.load("typewriter.wav") #run typewriter sound file
    pygame.mixer.music.play(loops=-1)
    os.system('cls') #used for clearing the screen output
    typewriter(message) #calling the typewriter function
    pygame.mixer.music.stop()
    pygame.mixer.quit()
>>>>>>> cb30d9fa
    arguments = [x for x in sys.argv]
    todo = check_inputs()
    ASCII_CHARS = ['#', '?', '%', '.', 'S', '+', '.', '*', ':', ',', '@']

    if len(arguments) == 2 and arguments[1] == "all":
        arr = os.listdir()
        listOfImages = []
        for i in arr:
            if i.lower().endswith(('.png', '.jpg')):
                listOfImages.append(i)
        if len(listOfImages) == 0:
            print("There is no image...please make sure that there is image for convert!")
        else:
            for images in listOfImages:
                image = Image.open(images)
                image_ascii = convert_image_to_ascii(image)
                print(image_ascii)
                im = images[:-4]
                im = im + ".txt"
                try:
                    f = open(im, "w")
                    f.write(image_ascii)
                    f.close
                    print(f"Image saved to -> {im}")
                except:
                    print("An error occured!")

    elif len(arguments) == 2 and arguments[1] == "clock":

    		try:
        		Screen.wrapper(demo)
        		sys.exit(0)
    		except ResizeScreenError:
        		pass

    else:

        if todo == "":
            image_file_path = sys.argv[1]
            print(image_file_path)
            handle_image_conversion(image_file_path)
        elif todo == '-r':
            ASCII_CHARS = ['#', '?', '%', '.', 'S', '+', '.', '*', ':', ',', '@'][::-1]
            image_file_path = sys.argv[2]
            print(image_file_path)
            handle_image_conversion(image_file_path)
        elif todo == "-s":
            image_file_path = sys.argv[2]
            print(image_file_path)
            handle_image_conversion(image_file_path, "-s")
        elif todo == "-rs":
            ASCII_CHARS = ['#', '?', '%', '.', 'S', '+', '.', '*', ':', ',', '@'][::-1]
            image_file_path = sys.argv[2]
            print(image_file_path)
            handle_image_conversion(image_file_path, "-s")<|MERGE_RESOLUTION|>--- conflicted
+++ resolved
@@ -11,14 +11,12 @@
 from asciimatics.screen import Screen
 from asciimatics.exceptions import ResizeScreenError
 
-<<<<<<< HEAD
-
-import sys, time #used for displaying running text
-=======
+
+
+
 import pyfiglet
 import sys, time #used for displaying running text
 import pygame #used for sound for running text
->>>>>>> cb30d9fa
 help_msg = """
 Usage  : python community-version.py [option] [input_file] [color]
 Options:
@@ -211,15 +209,14 @@
 
 #typerwriter is the method for running the text
 def typewriter(message):
-<<<<<<< HEAD
-=======
+
     #the spaces are for format on the splash screen 
     print(pyfiglet.figlet_format("   zTm ", font = "doh").rstrip())
     print(pyfiglet.figlet_format("Community Presents -- "))
     print(pyfiglet.figlet_format("                           ASCII ART"))
     # print(pyfiglet.figlet_format("==> "))
 
->>>>>>> cb30d9fa
+
     for char in message:
         sys.stdout.write(char)
         sys.stdout.flush()
@@ -233,10 +230,7 @@
 if __name__ == '__main__':
  	
     import sys
-<<<<<<< HEAD
-    os.system('cls') #used for clearing the screen output
-    typewriter(message) #calling the typewriter function
-=======
+
     pygame.mixer.init()
     pygame.mixer.music.load("typewriter.wav") #run typewriter sound file
     pygame.mixer.music.play(loops=-1)
@@ -244,7 +238,7 @@
     typewriter(message) #calling the typewriter function
     pygame.mixer.music.stop()
     pygame.mixer.quit()
->>>>>>> cb30d9fa
+
     arguments = [x for x in sys.argv]
     todo = check_inputs()
     ASCII_CHARS = ['#', '?', '%', '.', 'S', '+', '.', '*', ':', ',', '@']
