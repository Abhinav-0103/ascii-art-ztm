<<<<<<< HEAD
#!/usr/bin/python3
## Community Version
"""This is class SIMPLEcmd"""

import os
from PIL import Image
import cmd
from example.make_art import convert_image_to_ascii


def is_image_file(path_to_file):
    """
    This function checks if the the file is valid image
    """
    if not os.path.isabs(path_to_file):
        path_to_file = os.path.abspath(path_to_file)

    try:
        with Image.open(path_to_file) as img:
            return True
    except Exception as not_image:
        return False


class SimpleCmd(cmd.Cmd):
    """this is command interpreter class"""
    prompt = "(hackfest) "

    def do_quit(self, arg):
        """This method exit the program"""
        return True

    def do_EOF(self, arg):
        """Exits the program without crashing"""
        print()
        return True

    def helf_quit(self):
        """This is quit method help message"""
        print("Quit command to exit the program\n")

    def do_ascii(self, args):
        """
        converts images to 
        
        convert image to ascii
        Usage: ascii  <image_file_path>
        Example: ascii image.jpg

        when creating multiple images
        Usage: ascii <image_file_path> <image_file_path> <image_file_path>
        Example: ascii imgege1.png image2.png image3.png
        """

        if not args:
            print("** Image missing **")
            return
        all_images = args.split()

        
        def create_many_instances(file):
            
            if is_image_file(file):
                try:
                    with Image.open(file) as image:
                        ascii_img = convert_image_to_ascii(image)
                    print()
                    print(ascii_img)
                    print()
                    print()

                except Exception as e:
                    print("Error occured!", e)
                    return
            else:
                print()
                print(f"{file} is not a valid image file")
                return

        if len(all_images) < 2:
            create_many_instances(all_images[0])
        elif len(all_images) > 1:
            for image in all_images:
                create_many_instances(image)


if __name__ == "__main__":
    SimpleCmd().cmdloop()
=======
## Community Version

# this project requires Pillow installation: https://pillow.readthedocs.io/en/stable/installation.html

# code credit goes to: https://www.hackerearth.com/practice/notes/beautiful-python-a-simple-ascii-art-generator-from-images/
# code modified to work with Python 3 by @aneagoie

from PIL import Image
from tkinter import Tk, filedialog

ASCII_CHARS = ["#", "?", "%", ".", "S", "+", ".", "*", ":", ",", "@"]

def scale_image(image, new_width=100):
    """Resizes an image preserving the aspect ratio."""
    (original_width, original_height) = image.size
    aspect_ratio = original_height / float(original_width)
    new_height = int(aspect_ratio * new_width)

    new_image = image.resize((new_width, new_height))
    return new_image

def convert_to_grayscale(image):
    return image.convert('L')

def map_pixels_to_ascii_chars(image, make_silhouette=False, range_width=25):
    """Maps each pixel to an ascii char based on the range
    in which it lies.

    0-255 is divided into 11 ranges of 25 pixels each.
    """

    pixels_in_image = list(image.getdata())

    if make_silhouette:
        pixels_in_image = [x[3] for x in image.getdata()]

    pixels_to_chars = [ASCII_CHARS[int(pixel_value/range_width)] for pixel_value in
                       pixels_in_image]

    return "".join(pixels_to_chars)


def convert_image_to_ascii(image, make_silhouette=False, new_width=100):
    image = scale_image(image)
    image = convert_to_grayscale(image)

	if not make_silhouette:
		image = convert_to_grayscale(image)  # PIL image
    pixels_to_chars = map_pixels_to_ascii_chars(image, make_silhouette)
    len_pixels_to_chars = len(pixels_to_chars)

    image_ascii = [
        pixels_to_chars[index : index + new_width]
        for index in range(0, len_pixels_to_chars, new_width)
    ]

    return "\n".join(image_ascii)

def handle_image_conversion(image_filepath, make_silhouette):
    image = None
    try:
        image = Image.open(image_filepath)
    except Exception as e:

        print(
            "Unable to open image file {image_filepath}.".format(
                image_filepath=image_filepath
            )
        )
        print(e)
        return

    image_ascii = convert_image_to_ascii(image)
    print(image_ascii)

def get_image_path():
    """Open a file dialog to select an image and return its path."""
    root = Tk()
    root.withdraw()  # Hide the root window

    file_path = filedialog.askopenfilename()
    root.destroy()  # Destroy the root window after selection

    return file_path

if __name__ == '__main__':
    import argparse
    import sys

    parser = argparse.ArgumentParser()
    parser.add_argument(
        "-p", "--path", help="path to image file", required=True)
    parser.add_argument("-s", "--silhouette",
                        help="Make ASCII silhouette", required=False)
    args = parser.parse_args()
    make_silhouette = False
    image_file_path = args.path

	""" use file dialog if no arguments are passed """
	if len(sys.argv < 2):
		image_file_path = get_image_path()

    if len(sys.argv) > 2:
        if args.silhouette is not None:
            make_silhouette = args.silhouette.lower() in [
                'true', 'yes', 'y', 't']
    
    print(image_file_path)
    handle_image_conversion(image_file_path, make_silhouette)
>>>>>>> 4fa3da7c
<|MERGE_RESOLUTION|>--- conflicted
+++ resolved
@@ -1,4 +1,3 @@
-<<<<<<< HEAD
 #!/usr/bin/python3
 ## Community Version
 """This is class SIMPLEcmd"""
@@ -87,7 +86,7 @@
 
 if __name__ == "__main__":
     SimpleCmd().cmdloop()
-=======
+
 ## Community Version
 
 # this project requires Pillow installation: https://pillow.readthedocs.io/en/stable/installation.html
@@ -196,5 +195,4 @@
                 'true', 'yes', 'y', 't']
     
     print(image_file_path)
-    handle_image_conversion(image_file_path, make_silhouette)
->>>>>>> 4fa3da7c
+    handle_image_conversion(image_file_path, make_silhouette)