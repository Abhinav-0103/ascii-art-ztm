#!/usr/bin/env python3
# code credit goes to:
#   https://www.hackerearth.com/practice/notes/beautiful-python-a-simple-ascii-art-generator-from-images/
# code modified to work with Python 3 by @aneagoie
from __future__ import division

import os
import sys
import time

import click
import pyfiglet
import pygame
from PIL import Image
from asciimatics.effects import Print, Clock
from asciimatics.exceptions import ResizeScreenError
from asciimatics.renderers import FigletText, Rainbow
from asciimatics.scene import Scene
from asciimatics.screen import Screen
import random

ASCII_CHARS = ['#', '?', '%', '.', 'S', '+', '.', '*', ':', ',', '@']
COLOR_OPTIONS = ['black', 'blue', 'cyan', 'green', 'magenta', 'red', 'white', 'yellow']
SUPPORTED_IMAGE_TYPES = ('.png', '.jpeg', '.jpg')


<<<<<<< HEAD
import pyfiglet
import sys, time #used for displaying running text
import pygame #used for sound for running text
import random
import pyjokes #return running random jokes at every starting of the code
help_msg = """
Usage  : python community-version.py [option] [input_file] [color]
Options:
         no options will run the default ASCII_CHARS
    -r   reverse the ASCII_CHARS
    -s   save the output to file (by default the output file is [input_file]_output.txt)
    -rs  save the reversed output to file
    
Colors:
    "black"
    "red"
    "green"
    "yellow"
    "blue"
    "magenta"
    "cyan"
    "white"
    
Or you can convert multiple images at once in current directory like this:
Usage  : python community-version.py all

You can type clock to show clock as a colorful animation:
Usage  : python community-version.py clock
< resize the terminal or press "q" or "x" to exit the clock >

    
"""
=======
>>>>>>> 7b6f74f0
def scale_image(image, new_width=100):
    """Resizes an image preserving the aspect ratio.
    """
    (original_width, original_height) = image.size
    aspect_ratio = original_height / float(original_width)
    new_height = int(aspect_ratio * new_width)

    new_image = image.resize((new_width, new_height))
    return new_image


def convert_to_grayscale(image):
    return image.convert('L')


def map_pixels_to_ascii_chars(image, reverse, range_width=25):
        """Maps each pixel to an ascii char based on the range
        in which it lies.
        0-255 is divided into 11 ranges of 25 pixels each.
        """

        # We make a local copy on reverse so we don't modify the global array.
        ascii_chars = ASCII_CHARS if not reverse else ASCII_CHARS[::-1]

        pixels_in_image = list(image.getdata())
        pixels_to_chars = [ascii_chars[int(pixel_value / range_width)] for pixel_value in pixels_in_image]

        return "".join(pixels_to_chars)


def convert_image_to_ascii(image, reverse=False, new_width=None):
    if not new_width:
        new_width = image.width
    image = scale_image(image, new_width)
    image = convert_to_grayscale(image)

    pixels_to_chars = map_pixels_to_ascii_chars(image, reverse, new_width)
    len_pixels_to_chars = len(pixels_to_chars)

    image_ascii = [pixels_to_chars[index: index + new_width] for index in
            range(0, len_pixels_to_chars, new_width)]

    return "\n".join(image_ascii)


def colorText(text):
    COLORS = {
        "black": "\u001b[30;1m",
        "red": "\u001b[31;1m",
        "green": "\u001b[32m",
        "yellow": "\u001b[33;1m",
        "blue": "\u001b[34;1m",
        "magenta": "\u001b[35m",
        "cyan": "\u001b[36m",
        "white": "\u001b[37m",

    }
    for color in COLORS:
        text = text.replace("[[" + color + "]]", COLORS[color])
    return text


def handle_image_conversion(image_filepath, reverse, width):
    try:
        image = Image.open(image_filepath)
    except Exception as e:
        print(f"Unable to open image file {image_filepath}.")
        print(e)
        return None

    return convert_image_to_ascii(image, reverse, width)


def demo(screen):
    effects = [
        Print(screen, Rainbow(screen, FigletText("Hacktoberfest")),
              y=screen.height//2 - 8),
        Print(screen, Rainbow(screen, FigletText("ASCII Art 2020")),
              y=screen.height//2 + 3),
        Clock(screen, screen.width//2, screen.height//2, screen.height//2),
    ]
    screen.play([Scene(effects, -1)], stop_on_resize=True)
    screen.refresh()


<<<<<<< HEAD
#this is message ie the running text
message = (pyjokes.get_joke())
=======
def show_clock():
    try:
        Screen.wrapper(demo)
        sys.exit(0)
    except ResizeScreenError:
        pass


>>>>>>> 7b6f74f0

#typerwriter is the method for running the text
def typewriter(message):
    #the spaces are for format on the splash screen
    font = ['alligator', 'slant', '3-d', '3x5','5lineoblique','banner3-D']
    print(pyfiglet.figlet_format("   zTm ", font = random.choice(font)).rstrip())
    print(pyfiglet.figlet_format("Community Presents -- "))
    print(pyfiglet.figlet_format("                           ASCII ART"))
    # print(pyfiglet.figlet_format("==> "))

    for char in message:
        sys.stdout.write(char)
        sys.stdout.flush()
        if char!= '\n':
            time.sleep(0.1)
        else:
            time.sleep(1)


def is_supported(path):
    if not path:
        return False
    _, ext = os.path.splitext(path)
    return ext.lower() in SUPPORTED_IMAGE_TYPES


def check_file(path):
    """Check if the path leads to a supported image supported"""
    if not is_supported(path):
        print(f"{path} is not supported")
        print("Supported file types: ", end='')
        print(', '.join(SUPPORTED_IMAGE_TYPES))
        sys.exit(1)


def write_file(ascii, filename):
    """Write ascii text to file"""
    if not ascii or not filename:
        return False
    try:
        with open(filename, "w") as f:
            f.write(ascii)
            return True
    except:
        return False


def output_name(input):
    """Works out the ascii filename from the input name"""
    return f"{os.path.splitext(input if input else '')[0]}_output.txt"


def show_credits():
    """Show credits"""
    message = "We The Members Of ZTM Community Will Grab That Tshirt By Showcasing Our Efforts In HacktoberFest "
    pygame.mixer.init()
    pygame.mixer.music.load("typewriter.wav")
    pygame.mixer.music.play(loops=-1)
    os.system('cls')
    typewriter(message)
    pygame.mixer.music.stop()
    pygame.mixer.quit()


def all_supported_files():
    return [f for f in os.listdir() if is_supported(f)]


def set_color(image_ascii, color):
    if not color or color == 'black':
        return image_ascii
    text = f"[[{color}]]{image_ascii}[[white]]"
    return colorText(text)


def process(input_file, reverse=False, save=False, output=None, width=None, color=None):
    """Orchestrates the conversion of a single image to ascii."""
    check_file(input_file)
    save = save or (output is not None)
    if save and not output:
        output = output_name(input_file)
    ascii_str = handle_image_conversion(input_file, reverse, width)

    if save:
        if write_file(ascii_str, output):
            print(f"Image saved to -> {output}")
        else:
            print(f"Error writing to file: {output}")
    else:
        print(set_color(ascii_str, color))


@click.command()
@click.argument('input_files', type=click.Path(exists=True), nargs=-1)
@click.option('-r', '--reverse', is_flag=True, help='reverse the ASCII_CHARS')
@click.option('-s', '--save', is_flag=True,
              help='save the output to file (by default the output file is [input_file]_output.txt)')
@click.option('-o', '--output', default=None, type=click.Path(),
              help='Specify the name of the output file instead of using the default. -s is implied.')
@click.option('-w', '--width', default=100, type=int,
              help='scale the image to fit a custom width')
@click.option('--credits', is_flag=True, help="Show credits")
@click.option('--clock', is_flag=True,
              help='show clock as a colorful animation. resize the terminal or press "q" or "x" to exit the clock.')
@click.option('--all', is_flag=True, help='convert all supported files')
@click.option('-c', '--color', type=click.Choice(COLOR_OPTIONS, case_sensitive=False), default='black',
              help='Set output color')
def cli(input_files, reverse, save, output, width, credits, clock, all, color):
    if clock:
        show_clock()
        return
    if credits:
        show_credits()
        print()

    if all:
        input_files = all_supported_files()

    for file in input_files:
        process(file, reverse=reverse, save=save, output=output, width=width, color=color.lower())
    if not input_files:
        print("There is no image...please make sure that there is image for convert!")


if __name__ == '__main__':
    cli()<|MERGE_RESOLUTION|>--- conflicted
+++ resolved
@@ -24,11 +24,7 @@
 SUPPORTED_IMAGE_TYPES = ('.png', '.jpeg', '.jpg')
 
 
-<<<<<<< HEAD
-import pyfiglet
-import sys, time #used for displaying running text
-import pygame #used for sound for running text
-import random
+
 import pyjokes #return running random jokes at every starting of the code
 help_msg = """
 Usage  : python community-version.py [option] [input_file] [color]
@@ -57,8 +53,7 @@
 
     
 """
-=======
->>>>>>> 7b6f74f0
+
 def scale_image(image, new_width=100):
     """Resizes an image preserving the aspect ratio.
     """
@@ -144,10 +139,10 @@
     screen.refresh()
 
 
-<<<<<<< HEAD
-#this is message ie the running text
-message = (pyjokes.get_joke())
-=======
+
+
+
+
 def show_clock():
     try:
         Screen.wrapper(demo)
@@ -155,8 +150,9 @@
     except ResizeScreenError:
         pass
 
-
->>>>>>> 7b6f74f0
+message = (pyjokes.get_joke()) #this is message ie the running text obtained from pyjokes library function
+
+
 
 #typerwriter is the method for running the text
 def typewriter(message):
