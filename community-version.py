--- conflicted
+++ resolved
@@ -2,11 +2,9 @@
 #code credit goes to: https://www.hackerearth.com/practice/notes/beautiful-python-a-simple-ascii-art-generator-from-images/
 #code modified to work with Python 3 by @aneagoie
 from PIL import Image
-<<<<<<< HEAD
 import os
 import sys
 ASCII_CHARS = [ '#', '?', '%', '.', 'S', '+', '.', '*', ':', ',', '@']
-=======
 
 help_msg = """
 Usage  : python community-version.py [option] [input_file]
@@ -17,7 +15,6 @@
     -rs  save the reversed output to file
 """
 
->>>>>>> 12ba4131
 
 
 image_file_path = sys.argv[1]
