--- conflicted
+++ resolved
@@ -202,7 +202,6 @@
     image_ascii = [pixels_to_chars[index: index + new_width] for index in range(0, len_pixels_to_chars, new_width)]
     return "\n".join(image_ascii)
 
-<<<<<<< HEAD
 def fetch_image_from_url(url):
     response = requests.get(url, stream=True)
 
@@ -217,10 +216,7 @@
         raise Exception('Status code is not 200')
     return image
 
-def handle_image_conversion(image_filepath, url, make_silhouette = False, output_file_path='output.txt', brightness=1.0):
-=======
 def handle_image_conversion(image_filepath, make_silhouette=False, output_file_path='output.txt', brightness=1.0, output_image=False):
->>>>>>> e5da57c9
     """Handles the conversion of an image to ASCII art with adjustable brightness.
     Saves the output to a file if output_file_path is provided.
     """
@@ -334,14 +330,10 @@
     parser.add_argument("-s", "--silhouette", help="Make ASCII silhouette", action="store_true", default=False)
     parser.add_argument("-o", "--output", help="Output file and path")
     parser.add_argument("-b", "--brightness", help="Alter brightness of image (e.g. -b 1.0)", required=False)
-<<<<<<< HEAD
     parser.add_argument("-l", "--url", help="Link to image's url on the internet")
-    
-=======
     parser.add_argument("-c", "--chars", help="DIY the chars list to draw your unique ascii art", required=False)
     parser.add_argument("-u", "--output-image", help="Creates an output.jpg file of the ASCII art", action="store_true", default=False)
 
->>>>>>> e5da57c9
     args = parser.parse_args()
     # make_silhouette = False
     # image_file_path = args.path
@@ -350,7 +342,6 @@
     if args.interactive:
         SimpleCmd().cmdloop()
     else:
-<<<<<<< HEAD
         source, file_name = 'Local file', ''
         if (args.file is None or (args.file == "-s")) and args.url is None:
                 args.file = get_image_path()
@@ -361,19 +352,15 @@
         else:
             file_name = args.file
         
+        if args.chars:
+            ASCII_CHARS = list(set(args.chars))
+        
         print("Image from {}: {}".format(source, file_name))
 
         handle_image_conversion(args.file, args.url, args.silhouette,
                 args.output if args.output else 'output.txt',
                 float(args.brightness) if args.brightness else 1.0
                 )
-        
-=======
-        if args.file is None or (args.file == "-s"):
-            args.file = get_image_path()
-
-        if args.chars:
-            ASCII_CHARS = list(set(args.chars))
 
         print(args.file)
         handle_image_conversion(args.file,
@@ -381,5 +368,4 @@
                                 output_file_path=args.output if args.output else 'output.txt',
                                 brightness=float(args.brightness) if args.brightness else 1.0,
                                 output_image=args.output_imagek
-                                )
->>>>>>> e5da57c9
+                                )