--- conflicted
+++ resolved
@@ -28,7 +28,6 @@
 
 
 
-<<<<<<< HEAD
 
 
 ASCII_CHARS = [ '#', '?', '%', '.', 'S', '+', '.', '*', ':', ',', '@']
@@ -38,8 +37,7 @@
 
 import sys, time #used for displaying running text
 import pygame #used for sound for running text
-=======
->>>>>>> 2d0cd508
+
 help_msg = """
 Usage  : python community-version.py [option] [input_file] [color]
 Options:
@@ -71,7 +69,7 @@
 
 image_file_path = sys.argv[1]
 
-<<<<<<< HEAD
+
 def save_ascii_art(image_ascii_art):
     """
     saving the ascii art 
@@ -97,10 +95,7 @@
         print('please check image is converted to image ascii art.')
 
 
-=======
-
-"""
->>>>>>> 2d0cd508
+
 
 def scale_image(image, new_width=100):
     """Resizes an image preserving the aspect ratio.
@@ -291,7 +286,7 @@
     typewriter(message)
     pygame.mixer.music.stop()
     pygame.mixer.quit()
-<<<<<<< HEAD
+
     arguments = [x for x in sys.argv]
     todo = check_inputs()
     ASCII_CHARS = [ '#', '?', '%', '.', 'S', '+', '.', '*', ':', ',', '@']
@@ -350,8 +345,7 @@
         		sys.exit(0)
     		except ResizeScreenError:
         		pass
-=======
->>>>>>> 2d0cd508
+
 
 
 def all_supported_files():
@@ -412,6 +406,26 @@
     if text:
         ascii_text()
 
+
+        if todo == "":
+            image_file_path = sys.argv[1]
+            print(image_file_path)
+            handle_image_conversion(image_file_path)
+        elif todo == '-r':
+            ASCII_CHARS = ['#', '?', '%', '.', 'S', '+', '.', '*', ':', ',', '@'][::-1]
+            image_file_path = sys.argv[2]
+            print(image_file_path)
+            handle_image_conversion(image_file_path)
+        elif todo == "-s":
+            image_file_path = sys.argv[2]
+            print(image_file_path)
+            handle_image_conversion(image_file_path, "-s")
+        elif todo == "-rs":
+            ASCII_CHARS = ['#', '?', '%', '.', 'S', '+', '.', '*', ':', ',', '@'][::-1]
+            image_file_path = sys.argv[2]
+            print(image_file_path)
+            handle_image_conversion(image_file_path, "-s")
+
     for file in input_files:
         process(file, reverse=reverse, save=save, output=output, width=width, color=color.lower())
     if not input_files:
@@ -419,4 +433,4 @@
 
 
 if __name__ == '__main__':
-    cli()+    cli()
