--- conflicted
+++ resolved
@@ -1,17 +1,4 @@
-<<<<<<< HEAD
 ## Community Version
-
-from PIL import Image
-from tkinter import Tk, filedialog
-
-ASCII_CHARS = ["#", "?", "%", ".", "S", "+", ".", "*", ":", ",", "@"]
-
-
-def scale_image(image, new_width=100):
-    """Resizes an image preserving the aspect ratio."""
-    (original_width, original_height) = image.size
-    aspect_ratio = original_height / float(original_width)
-=======
 
 # this project requires Pillow installation: https://pillow.readthedocs.io/en/stable/installation.html
 
@@ -19,33 +6,23 @@
 # code modified to work with Python 3 by @aneagoie
 
 from PIL import Image
-ASCII_CHARS = ['#', '?', '%', '.', 'S', '+', '.', '*', ':', ',', '@']
+from tkinter import Tk, filedialog
 
+ASCII_CHARS = ["#", "?", "%", ".", "S", "+", ".", "*", ":", ",", "@"]
 
 def scale_image(image, new_width=100):
-    """Resizes an image preserving the aspect ratio.
-    """
+    """Resizes an image preserving the aspect ratio."""
     (original_width, original_height) = image.size
-    aspect_ratio = original_height/float(original_width)
->>>>>>> 0d4f5de6
+    aspect_ratio = original_height / float(original_width)
     new_height = int(aspect_ratio * new_width)
 
     new_image = image.resize((new_width, new_height))
     return new_image
 
-
 def convert_to_grayscale(image):
-<<<<<<< HEAD
-    return image.convert("L")
-
-
-def map_pixels_to_ascii_chars(image, range_width=25):
-=======
     return image.convert('L')
 
-
 def map_pixels_to_ascii_chars(image, make_silhouette=False, range_width=25):
->>>>>>> 0d4f5de6
     """Maps each pixel to an ascii char based on the range
     in which it lies.
 
@@ -53,59 +30,38 @@
     """
 
     pixels_in_image = list(image.getdata())
-<<<<<<< HEAD
-    pixels_to_chars = [
-        ASCII_CHARS[int(pixel_value / range_width)] for pixel_value in pixels_in_image
-    ]
-=======
+
     if make_silhouette:
         pixels_in_image = [x[3] for x in image.getdata()]
 
     pixels_to_chars = [ASCII_CHARS[int(pixel_value/range_width)] for pixel_value in
                        pixels_in_image]
->>>>>>> 0d4f5de6
 
     return "".join(pixels_to_chars)
 
 
-<<<<<<< HEAD
-def convert_image_to_ascii(image, new_width=100):
+def convert_image_to_ascii(image, make_silhouette=False, new_width=100):
     image = scale_image(image)
     image = convert_to_grayscale(image)
 
-    pixels_to_chars = map_pixels_to_ascii_chars(image)
+	if not make_silhouette:
+		image = convert_to_grayscale(image)  # PIL image
+    pixels_to_chars = map_pixels_to_ascii_chars(image, make_silhouette)
     len_pixels_to_chars = len(pixels_to_chars)
 
     image_ascii = [
         pixels_to_chars[index : index + new_width]
         for index in range(0, len_pixels_to_chars, new_width)
     ]
-=======
-def convert_image_to_ascii(image, make_silhouette=False, new_width=100):
-    image = scale_image(image)
-    pixels_to_chars = None
-    if not make_silhouette:
-        image = convert_to_grayscale(image)  # PIL image
-    pixels_to_chars = map_pixels_to_ascii_chars(image, make_silhouette)
-    len_pixels_to_chars = len(pixels_to_chars)
-
-    image_ascii = [pixels_to_chars[index: index + new_width] for index in
-                   range(0, len_pixels_to_chars, new_width)]
->>>>>>> 0d4f5de6
 
     return "\n".join(image_ascii)
 
-
-<<<<<<< HEAD
-def handle_image_conversion(image_filepath):
-=======
 def handle_image_conversion(image_filepath, make_silhouette):
->>>>>>> 0d4f5de6
     image = None
     try:
         image = Image.open(image_filepath)
     except Exception as e:
-<<<<<<< HEAD
+
         print(
             "Unable to open image file {image_filepath}.".format(
                 image_filepath=image_filepath
@@ -117,7 +73,6 @@
     image_ascii = convert_image_to_ascii(image)
     print(image_ascii)
 
-
 def get_image_path():
     """Open a file dialog to select an image and return its path."""
     root = Tk()
@@ -127,21 +82,6 @@
     root.destroy()  # Destroy the root window after selection
 
     return file_path
-
-if __name__ == "__main__":
-    import sys
-
-    # image_file_path = sys.argv[1]
-    image_file_path = get_image_path()
-    handle_image_conversion(image_file_path)
-=======
-        print(f"Unable to open image file {image_filepath}.")
-        print(e)
-        return
-
-    image_ascii = convert_image_to_ascii(image, make_silhouette)
-    print(image_ascii)
-
 
 if __name__ == '__main__':
     import argparse
@@ -155,11 +95,15 @@
     args = parser.parse_args()
     make_silhouette = False
     image_file_path = args.path
+
+	""" use file dialog if no arguments are passed """
+	if len(sys.argv < 2):
+		image_file_path = get_image_path()
+
     if len(sys.argv) > 2:
         if args.silhouette is not None:
             make_silhouette = args.silhouette.lower() in [
                 'true', 'yes', 'y', 't']
-
+    
     print(image_file_path)
-    handle_image_conversion(image_file_path, make_silhouette)
->>>>>>> 0d4f5de6
+    handle_image_conversion(image_file_path, make_silhouette)