--- conflicted
+++ resolved
@@ -11,13 +11,13 @@
 from asciimatics.screen import Screen
 from asciimatics.exceptions import ResizeScreenError
 
-<<<<<<< HEAD
+
 
 ASCII_CHARS = [ '#', '?', '%', '.', 'S', '+', '.', '*', ':', ',', '@']
 
-=======
+
 import pyfiglet
->>>>>>> cb30d9fa
+
 import sys, time #used for displaying running text
 import pygame #used for sound for running text
 help_msg = """
