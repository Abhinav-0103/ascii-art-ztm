# this project requires Pillow installation: https://pillow.readthedocs.io/en/stable/installation.html

#code credit goes to: https://www.hackerearth.com/practice/notes/beautiful-python-a-simple-ascii-art-generator-from-images/
#code modified to work with Python 3 by @aneagoie
from PIL import Image
<<<<<<< HEAD

help_msg = """
Usage  : python community-version.py [option] [input_file]
Options:
         no options will run the default ASCII_CHARS
    -r   reverse the ASCII_CHARS
    -s   save the output to file (by default the output file is [input_file]_output.txt)
    -rs  save the reversed output to file
"""

=======
ASCII_CHARS = [ '#', '?', '%', '.', 'S', '+', '.', '*', ':', ',', '@']
>>>>>>> ae4c84b9

def scale_image(image, new_width=100):
    """Resizes an image preserving the aspect ratio.
    """
    (original_width, original_height) = image.size
    aspect_ratio = original_height/float(original_width)
    new_height = int(aspect_ratio * new_width)

    new_image = image.resize((new_width, new_height))
    return new_image

def convert_to_grayscale(image):
    return image.convert('L')

def map_pixels_to_ascii_chars(image, range_width=25):
    """Maps each pixel to an ascii char based on the range
    in which it lies.

    0-255 is divided into 11 ranges of 25 pixels each.
    """

    pixels_in_image = list(image.getdata())
    pixels_to_chars = [ASCII_CHARS[int(pixel_value/range_width)] for pixel_value in
            pixels_in_image]

    return "".join(pixels_to_chars)

def convert_image_to_ascii(image, new_width=100):
    image = scale_image(image)
    image = convert_to_grayscale(image)

    pixels_to_chars = map_pixels_to_ascii_chars(image)
    len_pixels_to_chars = len(pixels_to_chars)

    image_ascii = [pixels_to_chars[index: index + new_width] for index in
            range(0, len_pixels_to_chars, new_width)]

    return "\n".join(image_ascii)

<<<<<<< HEAD
def handle_image_conversion(image_filepath, arg=""):
=======
def write_image_to_text_file(image_ascii):

    with open("ascii_image.txt", "w") as f:
        f.write(image_ascii)

def handle_image_conversion(image_filepath, save):
>>>>>>> ae4c84b9
    image = None
    try:
        image = Image.open(image_filepath)
    except Exception as e:
        print(f"Unable to open image file {image_filepath}.")
        print(e)
        return

    image_ascii = convert_image_to_ascii(image)
    print(image_ascii)
<<<<<<< HEAD

    if arg == "-s":
        output_name = image_file_path.split('.')[0] + "_output.txt" 
        try:
            f = open(output_name, "w")
            f.write(image_ascii)
            f.close
            print(f"Image saved to -> {output_name}")
        except:
            print("An error occured!")
            return False

def check_file(f):
    allowed_inputs_file = ["png"]
    try:
        if f.split('.')[-1] in allowed_inputs_file:
            return True
        else:
            return False
    except:
        print(help_msg)
        return False

def check_inputs():
    arguments = [x for x in sys.argv]
    if 2 > len(arguments) or len(arguments) > 3 or check_file(arguments[-1]) == False:
        print(help_msg)
        return False
    elif len(arguments) == 2 and check_file(arguments[-1]):
        return ""
    elif len(arguments) == 3 and arguments[1] == "-r" and check_file(arguments[-1]):
        return arguments[1]
    elif len(arguments) == 3 and arguments[1] == "-s" and check_file(arguments[-1]):
        return arguments[1]
    elif len(arguments) == 3 and arguments[1] == "-rs" and check_file(arguments[-1]):
        return arguments[1]


if __name__=='__main__':
    import sys
    todo = check_inputs()
    ASCII_CHARS = [ '#', '?', '%', '.', 'S', '+', '.', '*', ':', ',', '@']

    if todo == "":
        image_file_path = sys.argv[1]
        print(image_file_path)
        handle_image_conversion(image_file_path)
    elif todo == '-r':
        ASCII_CHARS = [ '#', '?', '%', '.', 'S', '+', '.', '*', ':', ',', '@'][::-1]
        image_file_path = sys.argv[2]
        print(image_file_path)
        handle_image_conversion(image_file_path)
    elif todo == "-s":
        image_file_path = sys.argv[2]
        print(image_file_path)
        handle_image_conversion(image_file_path, "-s")
    elif todo == "-rs":
        ASCII_CHARS = [ '#', '?', '%', '.', 'S', '+', '.', '*', ':', ',', '@'][::-1]
        image_file_path = sys.argv[2]
        print(image_file_path)
        handle_image_conversion(image_file_path, "-s")
=======
    if save == 1:
        write_image_to_text_file(image_ascii)

if __name__=='__main__':
    import sys

    image_file_path = sys.argv[1]
    if sys.argv[2]:
        handle_image_conversion(image_file_path, 1)
    print(image_file_path)
    handle_image_conversion(image_file_path, 0)
>>>>>>> ae4c84b9
<|MERGE_RESOLUTION|>--- conflicted
+++ resolved
@@ -1,9 +1,6 @@
-# this project requires Pillow installation: https://pillow.readthedocs.io/en/stable/installation.html
-
 #code credit goes to: https://www.hackerearth.com/practice/notes/beautiful-python-a-simple-ascii-art-generator-from-images/
 #code modified to work with Python 3 by @aneagoie
 from PIL import Image
-<<<<<<< HEAD
 
 help_msg = """
 Usage  : python community-version.py [option] [input_file]
@@ -14,9 +11,6 @@
     -rs  save the reversed output to file
 """
 
-=======
-ASCII_CHARS = [ '#', '?', '%', '.', 'S', '+', '.', '*', ':', ',', '@']
->>>>>>> ae4c84b9
 
 def scale_image(image, new_width=100):
     """Resizes an image preserving the aspect ratio.
@@ -56,16 +50,7 @@
 
     return "\n".join(image_ascii)
 
-<<<<<<< HEAD
 def handle_image_conversion(image_filepath, arg=""):
-=======
-def write_image_to_text_file(image_ascii):
-
-    with open("ascii_image.txt", "w") as f:
-        f.write(image_ascii)
-
-def handle_image_conversion(image_filepath, save):
->>>>>>> ae4c84b9
     image = None
     try:
         image = Image.open(image_filepath)
@@ -76,7 +61,6 @@
 
     image_ascii = convert_image_to_ascii(image)
     print(image_ascii)
-<<<<<<< HEAD
 
     if arg == "-s":
         output_name = image_file_path.split('.')[0] + "_output.txt" 
@@ -137,17 +121,4 @@
         ASCII_CHARS = [ '#', '?', '%', '.', 'S', '+', '.', '*', ':', ',', '@'][::-1]
         image_file_path = sys.argv[2]
         print(image_file_path)
-        handle_image_conversion(image_file_path, "-s")
-=======
-    if save == 1:
-        write_image_to_text_file(image_ascii)
-
-if __name__=='__main__':
-    import sys
-
-    image_file_path = sys.argv[1]
-    if sys.argv[2]:
-        handle_image_conversion(image_file_path, 1)
-    print(image_file_path)
-    handle_image_conversion(image_file_path, 0)
->>>>>>> ae4c84b9
+        handle_image_conversion(image_file_path, "-s")