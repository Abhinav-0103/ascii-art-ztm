--- conflicted
+++ resolved
@@ -204,7 +204,7 @@
             time.sleep(1)
 
 
-<<<<<<< HEAD
+
 if __name__=='__main__':
 
     image_file_path = sys.argv[1]
@@ -218,11 +218,10 @@
  	
     import sys
 
-=======
 def ascii_text(): #function to convert simple text into random font ascii format text
-=======
+
 def ascii_text():  # function to convert simple text into random font ascii format text
->>>>>>> eaf67683
+
     text = str(input('\n Enter The Text To Convert To Ascii-Art \n'))
     print(pyfiglet.figlet_format(text, font=random.choice(font)).rstrip())
 
@@ -262,13 +261,13 @@
 
 def show_credits():
     """Show credits"""
-<<<<<<< HEAD
+
     message = (pyjokes.get_joke()) #this is message ie the running text obtained from pyjokes library function
 
-=======
+
     message = (pyjokes.get_joke(
     ))  # this is message ie the running text obtained from pyjokes library function
->>>>>>> eaf67683
+
     pygame.mixer.init()
     pygame.mixer.music.load("typewriter.wav")
     pygame.mixer.music.play(loops=-1)
