--- conflicted
+++ resolved
@@ -2,11 +2,8 @@
 # code credit goes to: https://www.hackerearth.com/practice/notes/beautiful-python-a-simple-ascii-art-generator-from-images/
 # code modified to work with Python 3 by @aneagoie
 from PIL import Image
-<<<<<<< HEAD
-import sys, time, os
-=======
 import os
->>>>>>> 92952be0
+import sys, time #used for displaying running text 
 
 help_msg = """
 Usage  : python community-version.py [option] [input_file] [color]
@@ -30,18 +27,6 @@
 Usage  : python community-version.py all
     
 """
-message = "We The Members Of ZTM Community Will Grab That Tshirt By Showcasing Our Efforts In HacktoberFest "
-def typewriter(message):
-    for char in message:
-        sys.stdout.write(char)
-        sys.stdout.flush()
-
-        if char!= '\n':
-            time.sleep(0.1)
-
-        else:
-            time.sleep(1)
-
 def scale_image(image, new_width=100):
     """Resizes an image preserving the aspect ratio.
     """
@@ -191,15 +176,26 @@
         return ""
 
 
+#this is message ie the running text
+message = "We The Members Of ZTM Community Will Grab That Tshirt By Showcasing Our Efforts In HacktoberFest "
+
+#typerwriter is the method for running the text
+def typewriter(message):
+    for char in message:
+        sys.stdout.write(char)
+        sys.stdout.flush()
+        if char!= '\n':
+            time.sleep(0.1)
+        else:
+            time.sleep(1)
+
+
+
 if __name__ == '__main__':
     import sys
-<<<<<<< HEAD
-    os.system('cls')
-    typewriter(message)
-=======
-
+    os.system('cls') #used for clearing the screen output
+    typewriter(message) #calling the typewriter function
     arguments = [x for x in sys.argv]
->>>>>>> 92952be0
     todo = check_inputs()
     ASCII_CHARS = ['#', '?', '%', '.', 'S', '+', '.', '*', ':', ',', '@']
 
