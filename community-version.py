--- conflicted
+++ resolved
@@ -6,21 +6,12 @@
 
 import sys
 import argparse
-
-
 import os
 from PIL import Image, ImageDraw, ImageFont
 import cmd
 from example.make_art import convert_image_to_ascii
 import requests
 from io import BytesIO
-<<<<<<< HEAD
-import sys
-import argparse
-=======
-import argparse
-import sys
->>>>>>> c4126bbc
 
 
 # changing ascii-art to image
@@ -421,9 +412,5 @@
                                 output_file_path=args.output if args.output else 'output.txt',
                                 brightness=float(args.brightness) if args.brightness else 1.0,
                                 output_image=args.output_image
-<<<<<<< HEAD
                                 )
-=======
-                                )
-
->>>>>>> c4126bbc
+
