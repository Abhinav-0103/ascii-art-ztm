--- conflicted
+++ resolved
@@ -2,11 +2,8 @@
 #code credit goes to: https://www.hackerearth.com/practice/notes/beautiful-python-a-simple-ascii-art-generator-from-images/
 #code modified to work with Python 3 by @aneagoie
 from PIL import Image
-<<<<<<< HEAD
-import os
-import sys
-=======
->>>>>>> e3c2b7d8
+
+
 ASCII_CHARS = [ '#', '?', '%', '.', 'S', '+', '.', '*', ':', ',', '@']
 
 help_msg = """
@@ -19,11 +16,8 @@
 """
 
 
-<<<<<<< HEAD
-=======
 import os
 import sys
->>>>>>> e3c2b7d8
 
 image_file_path = sys.argv[1]
 
@@ -31,7 +25,6 @@
     """
     saving the ascii art 
     """
-<<<<<<< HEAD
     image_output_folder = ""
     file_name=""
     
@@ -43,12 +36,6 @@
         except:
             image_output_folder="ztm-ascii"
             file_name="ztm-default-ascii"
-=======
-    try:
-        image_output_folder = sys.argv[2]
-        file_path = os.path.split(image_file_path)[1]
-        file_name = os.path.splitext(file_path)[0]
->>>>>>> e3c2b7d8
 
         if not os.path.exists(image_output_folder):
             os.makedirs(image_output_folder)
@@ -58,11 +45,8 @@
     except ValueError:
         print('please check image is converted to image ascii art.')
 
-<<<<<<< HEAD
 
 
-=======
->>>>>>> e3c2b7d8
 def scale_image(image, new_width=100):
     """Resizes an image preserving the aspect ratio.
     """
@@ -166,13 +150,25 @@
 
 
 if __name__=='__main__':
+    image_file_path = sys.argv[1]
+    if sys.argv[2]:
+        handle_image_conversion(image_file_path, 1)
+    print(image_file_path)
+    handle_image_conversion(image_file_path, 0)
 
     image_file_path = sys.argv[1]
     if sys.argv[2]:
         handle_image_conversion(image_file_path, 1)
     print(image_file_path)
     handle_image_conversion(image_file_path, 0)
-    import sys
+
+
+    image_file_path = sys.argv[1]
+    if sys.argv[2]:
+        handle_image_conversion(image_file_path, 1)
+    print(image_file_path)
+    handle_image_conversion(image_file_path, 0)
+
     todo = check_inputs()
     ASCII_CHARS = [ '#', '?', '%', '.', 'S', '+', '.', '*', ':', ',', '@']
 
