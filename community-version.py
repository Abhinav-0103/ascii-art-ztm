<<<<<<< HEAD
=======
## Community Version

>>>>>>> 4fa3da7c
# this project requires Pillow installation: https://pillow.readthedocs.io/en/stable/installation.html

# code credit goes to: https://www.hackerearth.com/practice/notes/beautiful-python-a-simple-ascii-art-generator-from-images/
# code modified to work with Python 3 by @aneagoie

from PIL import Image
<<<<<<< HEAD

ASCII_CHARS = ['#', '?', '%', '.', 'S', '+', '.', '*', ':', ',', '@']

def scale_image(image, new_width=100):
    """Resizes an image while preserving the aspect ratio."""
    (original_width, original_height) = image.size
    aspect_ratio = original_height / float(original_width)
    new_height = int(aspect_ratio * new_width)
=======
from tkinter import Tk, filedialog

ASCII_CHARS = ["#", "?", "%", ".", "S", "+", ".", "*", ":", ",", "@"]

def scale_image(image, new_width=100):
    """Resizes an image preserving the aspect ratio."""
    (original_width, original_height) = image.size
    aspect_ratio = original_height / float(original_width)
    new_height = int(aspect_ratio * new_width)

>>>>>>> 4fa3da7c
    new_image = image.resize((new_width, new_height))
    return new_image

def convert_to_grayscale(image):
<<<<<<< HEAD
    """Converts an image to grayscale."""
    return image.convert('L')

def map_pixels_to_ascii_chars(image, range_width=25, brightness=1.0):
    """Maps pixel values to ASCII characters based on a specified range and brightness."""
    pixels_in_image = list(image.getdata())
    adjusted_pixels = [int(pixel_value * brightness) for pixel_value in pixels_in_image]
    pixels_to_chars = [ASCII_CHARS[int(pixel_value / range_width)] for pixel_value in adjusted_pixels]
    return "".join(pixels_to_chars)

def convert_image_to_ascii(image, brightness=1.0):
    """Converts an image to ASCII art with adjustable brightness."""
    image = scale_image(image)
    image = convert_to_grayscale(image)
    pixels_to_chars = map_pixels_to_ascii_chars(image, brightness=brightness)
    len_pixels_to_chars = len(pixels_to_chars)
    image_ascii = [pixels_to_chars[index: index + 100] for index in range(0, len_pixels_to_chars, 100)]
    return "\n".join(image_ascii)

def handle_image_conversion(image_filepath, output_file_path='output.txt', brightness=1.0):
    """Handles the conversion of an image to ASCII art with adjustable brightness.
    Saves the output to a file if output_file_path is provided.
    """
    try:
        image = Image.open(image_filepath)
    except FileNotFoundError:
        print(f"Error: File not found - {image_filepath}")
        return
    except PermissionError:
        print(f"Error: Permission denied - {image_filepath}")
        return
    except Exception as e:
        print(f"Error: Unable to open image file {image_filepath}.")
        print(e)
        return

    image_ascii = convert_image_to_ascii(image, brightness=brightness)
    print(image_ascii)
    
    if output_file_path:
        save_ascii_art_to_file(image_ascii, output_file_path)
        print(f"ASCII art saved to {output_file_path}")

def save_ascii_art_to_file(image_ascii, output_file_path):
    """Saves the ASCII art to a file."""
    with open(output_file_path, 'w') as f:
        f.write(image_ascii)

if __name__ == '__main__':
    import sys

    if len(sys.argv) < 2:
        print("Usage: python script.py <image_file_path> [output_file_path] [brightness]")
    else:
        image_file_path = sys.argv[1]
        output_file_path = sys.argv[2] if len(sys.argv) > 2 else 'output.txt'
        brightness = float(sys.argv[3]) if len(sys.argv) > 3 else 1.0

        handle_image_conversion(image_file_path, output_file_path, brightness)
=======
    return image.convert('L')

def map_pixels_to_ascii_chars(image, make_silhouette=False, range_width=25):
    """Maps each pixel to an ascii char based on the range
    in which it lies.

    0-255 is divided into 11 ranges of 25 pixels each.
    """

    pixels_in_image = list(image.getdata())

    if make_silhouette:
        pixels_in_image = [x[3] for x in image.getdata()]

    pixels_to_chars = [ASCII_CHARS[int(pixel_value/range_width)] for pixel_value in
                       pixels_in_image]

    return "".join(pixels_to_chars)


def convert_image_to_ascii(image, make_silhouette=False, new_width=100):
    image = scale_image(image)
    image = convert_to_grayscale(image)

	if not make_silhouette:
		image = convert_to_grayscale(image)  # PIL image
    pixels_to_chars = map_pixels_to_ascii_chars(image, make_silhouette)
    len_pixels_to_chars = len(pixels_to_chars)

    image_ascii = [
        pixels_to_chars[index : index + new_width]
        for index in range(0, len_pixels_to_chars, new_width)
    ]

    return "\n".join(image_ascii)

def handle_image_conversion(image_filepath, make_silhouette):
    image = None
    try:
        image = Image.open(image_filepath)
    except Exception as e:

        print(
            "Unable to open image file {image_filepath}.".format(
                image_filepath=image_filepath
            )
        )
        print(e)
        return

    image_ascii = convert_image_to_ascii(image)
    print(image_ascii)

def get_image_path():
    """Open a file dialog to select an image and return its path."""
    root = Tk()
    root.withdraw()  # Hide the root window

    file_path = filedialog.askopenfilename()
    root.destroy()  # Destroy the root window after selection

    return file_path

if __name__ == '__main__':
    import argparse
    import sys

    parser = argparse.ArgumentParser()
    parser.add_argument(
        "-p", "--path", help="path to image file", required=True)
    parser.add_argument("-s", "--silhouette",
                        help="Make ASCII silhouette", required=False)
    args = parser.parse_args()
    make_silhouette = False
    image_file_path = args.path

	""" use file dialog if no arguments are passed """
	if len(sys.argv < 2):
		image_file_path = get_image_path()

    if len(sys.argv) > 2:
        if args.silhouette is not None:
            make_silhouette = args.silhouette.lower() in [
                'true', 'yes', 'y', 't']
    
    print(image_file_path)
    handle_image_conversion(image_file_path, make_silhouette)
>>>>>>> 4fa3da7c
<|MERGE_RESOLUTION|>--- conflicted
+++ resolved
@@ -1,24 +1,11 @@
-<<<<<<< HEAD
-=======
 ## Community Version
 
->>>>>>> 4fa3da7c
 # this project requires Pillow installation: https://pillow.readthedocs.io/en/stable/installation.html
 
 # code credit goes to: https://www.hackerearth.com/practice/notes/beautiful-python-a-simple-ascii-art-generator-from-images/
 # code modified to work with Python 3 by @aneagoie
 
 from PIL import Image
-<<<<<<< HEAD
-
-ASCII_CHARS = ['#', '?', '%', '.', 'S', '+', '.', '*', ':', ',', '@']
-
-def scale_image(image, new_width=100):
-    """Resizes an image while preserving the aspect ratio."""
-    (original_width, original_height) = image.size
-    aspect_ratio = original_height / float(original_width)
-    new_height = int(aspect_ratio * new_width)
-=======
 from tkinter import Tk, filedialog
 
 ASCII_CHARS = ["#", "?", "%", ".", "S", "+", ".", "*", ":", ",", "@"]
@@ -29,32 +16,38 @@
     aspect_ratio = original_height / float(original_width)
     new_height = int(aspect_ratio * new_width)
 
->>>>>>> 4fa3da7c
     new_image = image.resize((new_width, new_height))
     return new_image
 
 def convert_to_grayscale(image):
-<<<<<<< HEAD
     """Converts an image to grayscale."""
     return image.convert('L')
 
-def map_pixels_to_ascii_chars(image, range_width=25, brightness=1.0):
+def map_pixels_to_ascii_chars(image, make_silhouette=False, range_width=25, brightness=1.0):
     """Maps pixel values to ASCII characters based on a specified range and brightness."""
     pixels_in_image = list(image.getdata())
-    adjusted_pixels = [int(pixel_value * brightness) for pixel_value in pixels_in_image]
+
+    if make_silhouette:
+        pixels_in_image = [r for r,g,b,a in pixels_in_image]
+
+    adjusted_pixels = [int(pixel * brightness) for pixel in pixels_in_image]
+
     pixels_to_chars = [ASCII_CHARS[int(pixel_value / range_width)] for pixel_value in adjusted_pixels]
     return "".join(pixels_to_chars)
 
-def convert_image_to_ascii(image, brightness=1.0):
+def convert_image_to_ascii(image, make_silhouette=False, new_width=100, brightness=1.0):
     """Converts an image to ASCII art with adjustable brightness."""
     image = scale_image(image)
-    image = convert_to_grayscale(image)
-    pixels_to_chars = map_pixels_to_ascii_chars(image, brightness=brightness)
+
+    if not make_silhouette:
+        image = convert_to_grayscale(image)
+
+    pixels_to_chars = map_pixels_to_ascii_chars(image, make_silhouette=make_silhouette, brightness=brightness)
     len_pixels_to_chars = len(pixels_to_chars)
-    image_ascii = [pixels_to_chars[index: index + 100] for index in range(0, len_pixels_to_chars, 100)]
+    image_ascii = [pixels_to_chars[index: index + new_width] for index in range(0, len_pixels_to_chars, new_width)]
     return "\n".join(image_ascii)
 
-def handle_image_conversion(image_filepath, output_file_path='output.txt', brightness=1.0):
+def handle_image_conversion(image_filepath, make_silhouette = False, output_file_path='output.txt', brightness=1.0):
     """Handles the conversion of an image to ASCII art with adjustable brightness.
     Saves the output to a file if output_file_path is provided.
     """
@@ -71,9 +64,9 @@
         print(e)
         return
 
-    image_ascii = convert_image_to_ascii(image, brightness=brightness)
+    image_ascii = convert_image_to_ascii(image, make_silhouette=make_silhouette, brightness=brightness)
     print(image_ascii)
-    
+
     if output_file_path:
         save_ascii_art_to_file(image_ascii, output_file_path)
         print(f"ASCII art saved to {output_file_path}")
@@ -82,71 +75,6 @@
     """Saves the ASCII art to a file."""
     with open(output_file_path, 'w') as f:
         f.write(image_ascii)
-
-if __name__ == '__main__':
-    import sys
-
-    if len(sys.argv) < 2:
-        print("Usage: python script.py <image_file_path> [output_file_path] [brightness]")
-    else:
-        image_file_path = sys.argv[1]
-        output_file_path = sys.argv[2] if len(sys.argv) > 2 else 'output.txt'
-        brightness = float(sys.argv[3]) if len(sys.argv) > 3 else 1.0
-
-        handle_image_conversion(image_file_path, output_file_path, brightness)
-=======
-    return image.convert('L')
-
-def map_pixels_to_ascii_chars(image, make_silhouette=False, range_width=25):
-    """Maps each pixel to an ascii char based on the range
-    in which it lies.
-
-    0-255 is divided into 11 ranges of 25 pixels each.
-    """
-
-    pixels_in_image = list(image.getdata())
-
-    if make_silhouette:
-        pixels_in_image = [x[3] for x in image.getdata()]
-
-    pixels_to_chars = [ASCII_CHARS[int(pixel_value/range_width)] for pixel_value in
-                       pixels_in_image]
-
-    return "".join(pixels_to_chars)
-
-
-def convert_image_to_ascii(image, make_silhouette=False, new_width=100):
-    image = scale_image(image)
-    image = convert_to_grayscale(image)
-
-	if not make_silhouette:
-		image = convert_to_grayscale(image)  # PIL image
-    pixels_to_chars = map_pixels_to_ascii_chars(image, make_silhouette)
-    len_pixels_to_chars = len(pixels_to_chars)
-
-    image_ascii = [
-        pixels_to_chars[index : index + new_width]
-        for index in range(0, len_pixels_to_chars, new_width)
-    ]
-
-    return "\n".join(image_ascii)
-
-def handle_image_conversion(image_filepath, make_silhouette):
-    image = None
-    try:
-        image = Image.open(image_filepath)
-    except Exception as e:
-
-        print(
-            "Unable to open image file {image_filepath}.".format(
-                image_filepath=image_filepath
-            )
-        )
-        print(e)
-        return
-
-    image_ascii = convert_image_to_ascii(image)
-    print(image_ascii)
 
 def get_image_path():
     """Open a file dialog to select an image and return its path."""
@@ -164,22 +92,27 @@
 
     parser = argparse.ArgumentParser()
     parser.add_argument(
-        "-p", "--path", help="path to image file", required=True)
-    parser.add_argument("-s", "--silhouette",
-                        help="Make ASCII silhouette", required=False)
+        "-p", "--path", help="path to image file", required=False)
+    parser.add_argument("-s", "--silhouette", help="Make ASCII silhouette", required=False)
+    parser.add_argument("-o", "--output", help="Output file and path", required=False)
+    parser.add_argument("-b", "--brightness", help="Alter brightness of image (e.g. -b 1.0)", required=False)
     args = parser.parse_args()
     make_silhouette = False
+    brightness = 1.0
     image_file_path = args.path
+    output_file_path = 'output.txt'
 
-	""" use file dialog if no arguments are passed """
-	if len(sys.argv < 2):
-		image_file_path = get_image_path()
+    """ use file dialog if no arguments are passed """
+    if len(sys.argv) < 2:
+        image_file_path = get_image_path()
 
     if len(sys.argv) > 2:
         if args.silhouette is not None:
-            make_silhouette = args.silhouette.lower() in [
-                'true', 'yes', 'y', 't']
-    
+            make_silhouette = args.silhouette.lower() in ['true', 'yes', 'y', 't']
+    if args.brightness is not None:
+        brightness = float(args.brightness)
+    if args.output is not None:
+        output_file_path = args.output
+
     print(image_file_path)
-    handle_image_conversion(image_file_path, make_silhouette)
->>>>>>> 4fa3da7c
+    handle_image_conversion(image_file_path, make_silhouette, output_file_path, brightness)