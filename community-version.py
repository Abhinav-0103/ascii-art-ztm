#!/usr/bin/python3
"""This is the SIMPLEcmd class for ASCII art conversion."""

import os
<<<<<<< HEAD
import sys
import tkinter
from PIL import Image
import cmd
from tkinter import Tk, filedialog
import argparse

from example.convertartpython3 import handle_image_conversion

ASCII_CHARS = ["#", "?", "%", ".", "S", "+", ".", "*", ":", ",", "@"]
BASE_PATH = ""  # Set your base path here if running locally. // Done using codespaces hence basepath blank.


class ImageToAsciiConverter:
    def __init__(self, new_width=100, brightness=1.0):
        self.new_width = new_width
        self.brightness = brightness

    @staticmethod
    def scale_image(image, new_width):
        """Resize an image preserving the aspect ratio."""
        (original_width, original_height) = image.size
        aspect_ratio = original_height / float(original_width)
        new_height = int(aspect_ratio * new_width)
        new_image = image.resize((new_width, new_height))
        return new_image

    @staticmethod
    def convert_to_grayscale(image):
        """Convert an image to grayscale."""
        return image.convert('L')

    @staticmethod
    def map_pixels_to_ascii_chars(image, brightness, make_silhouette=False, range_width=25):
        """Map pixel values to ASCII characters based on a specified range and brightness."""
        pixels_in_image = list(image.getdata())
        if make_silhouette:
            pixels_in_image = [m[3] for m in image.getdata()]
        adjusted_pixels = [int(pixel * brightness) for pixel in pixels_in_image]
        pixels_to_chars = [ASCII_CHARS[min(int(pixel_value / range_width), len(ASCII_CHARS) - 1)] for pixel_value in
                           adjusted_pixels]
        return "".join(pixels_to_chars)

    def convert_image_to_ascii(self, image, make_silhouette=False):
        """Convert an image to ASCII art with adjustable brightness."""
        image = self.scale_image(image, self.new_width)
        if not make_silhouette:
            image = self.convert_to_grayscale(image)
        pixels_to_chars = self.map_pixels_to_ascii_chars(image, self.brightness, make_silhouette=make_silhouette)
        len_pixels_to_chars = len(pixels_to_chars)
        image_ascii = [pixels_to_chars[index: index + self.new_width] for index in
                       range(0, len_pixels_to_chars, self.new_width)]
        return "\n".join(image_ascii)


def is_image_file(path_to_file):
    """Check if the file is a valid image."""
=======
from PIL import Image, ImageDraw, ImageFont
import cmd
from example.make_art import convert_image_to_ascii
import requests
from io import BytesIO


# changing ascii-art to image
text_file = "./custom_text.txt"
def art_to_image(text_file):
    with open(text_file, 'r') as f:
        ascii_text = f.read()
    
    # Create a new Image
    # make sure the dimensions (W and H) are big enough for the ascii art
    W, H = (3000,3000)
    im = Image.new("RGBA",(W,H),"white")

    # Draw text to image
    draw = ImageDraw.Draw(im)
    # (w, h) = draw.multiline_textbbox((6, 8), ascii_text)
    # draws the text in the center of the image
    draw.text((0, 0), ascii_text, fill="black")

    # Save Image
    im.save("final.png", "PNG")


def is_image_file(path_to_file):
    """
    This function checks if the the file is valid image
    @param path_to_file :path to the file to be checked

    @return Boolean Flag indicating if tje path is valid or not
    """
>>>>>>> 0d39d985
    if not os.path.isabs(path_to_file):
        path_to_file = os.path.abspath(os.path.join(BASE_PATH, path_to_file))

    try:
        with Image.open(path_to_file) as img:
            return True
    except Exception as not_image:
        return False


class SimpleCmd(cmd.Cmd):
    prompt = "(hackfest) "

    def do_quit(self, arg):
        """Exit the program."""
        return True

    def do_EOF(self, arg):
        """Exit the program without crashing."""
        print()
        return True

    def help_quit(self):
        """Display help message for the quit command."""
        print("Quit command to exit the program\n")

    def do_ascii(self, args):
        """
        Convert images to ASCII art.

        Usage: ascii <image_file_path>
        Example: ascii image.jpg

        When creating multiple images:
        Usage: ascii <image_file_path> <image_file_path> ...
        Example: ascii image1.png image2.png image3.png
        """
        if not args:
            print("** Image missing **")
            return
        all_images = args.split()

<<<<<<< HEAD
        for image_path in all_images:
            self.process_image(image_path)

    def process_image(self, image_path):
        if is_image_file(image_path):
            try:
                with Image.open(os.path.join(BASE_PATH, image_path)) as image:
                    ascii_img = self.converter.convert_image_to_ascii(image)
                print()
                print(ascii_img)
                print()
                print()
            except Exception as e:
                print("Error occurred!", e)
        else:
            print()
            print(f"{image_path} is not a valid image file")
=======
        def create_many_instances(file):

            if is_image_file(file):
                try:
                    with Image.open(file) as image:
                        ascii_img = convert_image_to_ascii(image)
                    print()
                    print(ascii_img)
                    print()
                    print()

                except Exception as e:
                    print("Error occured!", e)
                    return
            else:
                print()
                print(f"{file} is not a valid image file")
                return

        if len(all_images) < 2:
            create_many_instances(all_images[0])
        elif len(all_images) > 1:
            for image in all_images:
                create_many_instances(image)

    def do_ascii_text(self, args):
        """
        converts text to image and then to ascii art 
        
        Usage: ascii_text <Text>
        Example: ascii_text Hello World
        """
        if not args:
            print("** Text missing **")
            return
        
        else:
        
            # print(args)
            
            # Width and height of the image in pixels
            # color in RGB
            width = 500  
            height = 300  
            # background_color = (211, 211, 211)  
            background_color = (255, 255, 255)

            img = Image.new("RGB", (width, height), background_color)

            # Define the font size and load a font
            font_size = 85
            # font = ImageFont.truetype("comicbd.ttf", font_size)
            font = ImageFont.truetype("arial.ttf", font_size)

            # draw on image
            if len(args) > 6 :
                toptext=str(args)[:6]
                bottomtext=str(args)[6:]

                img_draw = ImageDraw.Draw(img)
                img_draw.text((50, 50), toptext, fill=(0,0,0), font=font)   
                img_draw.text((50, 150), bottomtext, fill=(0,0,0), font=font)

            else:
                img_draw = ImageDraw.Draw(img)
                img_draw.text((50, 50), args, fill=(0,0,0), font=font)

            """not using bytesio"""
            ascii_img = convert_image_to_ascii(img, new_width=100)
            print(ascii_img)

        return True
# this project requires Pillow installation: https://pillow.readthedocs.io/en/stable/installation.html

# code credit goes to: https://www.hackerearth.com/practice/notes/beautiful-python-a-simple-ascii-art-generator-from-images/
# code modified to work with Python 3 by @aneagoie


from tkinter import Tk, filedialog

ASCII_CHARS = ["#", "?", "%", ".", "S", "+", ".", "*", ":", ",", "@"]


def scale_image(image, new_width=100):
    """
    This Function Resizes an image preserving the aspect ratio.
    @param image:input image to be resized
    @param new_width(optional):The new width required by default it is 100

    @return the newly resized image
    """
    (original_width, original_height) = image.size
    aspect_ratio = original_height / float(original_width)
    new_height = int(aspect_ratio * new_width)

    new_image = image.resize((new_width, new_height))
    return new_image

def convert_to_grayscale(image):
    """
    This Function Converts an image to grayscale.
    @param image:The image to be converted to grey

    @return the grey scale image
    """
    return image.convert('L')

def map_pixels_to_ascii_chars(image, make_silhouette=False, range_width=25, brightness=1.0):
    """
    Maps pixel values to ASCII characters based on a specified range and brightness.
    @param image:The image to be converted to ASCII
    @param make_silhouette:Flag to indicate if the image required to be silhouette
    @param range_width:The range of the result width
    @param brightness:The brightness of the image [0-1]

    @return the new ASCII image
    """
    pixels_in_image = list(image.getdata())

    if make_silhouette:
        pixels_in_image = [m[3] for m in image.getdata()]

    adjusted_pixels = [int(pixel * brightness) for pixel in pixels_in_image]

    pixels_to_chars = [ASCII_CHARS[min(int(pixel_value / range_width),
                                       len(ASCII_CHARS) - 1)] for pixel_value in adjusted_pixels]
    return "".join(pixels_to_chars)

def convert_image_to_ascii(image, make_silhouette=False, new_width=100, brightness=1.0):
    """Converts an image to ASCII art with adjustable brightness."""
    image = scale_image(image)

    if not make_silhouette:
        image = convert_to_grayscale(image)

    pixels_to_chars = map_pixels_to_ascii_chars(image, make_silhouette=make_silhouette, brightness=brightness)
>>>>>>> 0d39d985

    def emptyline(self):
        """Override emptyline behavior (do nothing instead of repeating the last command)."""
        pass

<<<<<<< HEAD
=======
def fetch_image_from_url(url):
    response = requests.get(url, stream=True)

    if response.status_code == 200:
        try:
            image = Image.open(BytesIO(response.content))
        except Exception as e:
            print("There is a problem when fetching image from url")
            return e
    else:
        print("Can't get request - Return status code", response.status_code)
        raise Exception('Status code is not 200')
    return image

def handle_image_conversion(image_filepath, make_silhouette=False, output_file_path='output.txt', brightness=1.0, output_image=False):
    """Handles the conversion of an image to ASCII art with adjustable brightness.
    Saves the output to a file if output_file_path is provided.
    """
    try:
        if not url:
            # read image from file
            image = Image.open(image_filepath)
        else: 
            image = fetch_image_from_url(url)
    except FileNotFoundError:
        print(f"Error: File not found - {image_filepath}")
        return
    except PermissionError:
        print(f"Error: Permission denied - {image_filepath}")
        return
    except Exception as e:
        print(f"Unable to open image file {image_filepath}.")
        print(f"Make sure the file you are trying to use resides on the given path {image_filepath}.")

        print(e)
        return

    image_ascii = convert_image_to_ascii(image, make_silhouette=make_silhouette, brightness=brightness)
    print(image_ascii)

    if output_file_path:
        save_ascii_art_to_file(image_ascii, output_file_path)
        print(f"ASCII art saved to {output_file_path}")
    
    if output_image:
        try:
            save_ascii_art_to_jpg(image_ascii, image)
        except Exception as exception:
            print(str(exception))
            return


def save_ascii_art_to_file(image_ascii, output_file_path):
    """
    Saves the ASCII art to a file.
    @param image_ascii:The ASCII image to be saved
    @param output_file_path:The path of the output image

    @return None
    """
    with open(output_file_path, 'w') as f:
        f.write(image_ascii)
>>>>>>> 0d39d985

def save_ascii_art_to_jpg(image_ascii, image):
    if not image:
        raise Exception('Image object is invalid')
    if len(image_ascii) <= 0:
        raise Exception('ASCII art string is of invalid length')
    
    # Dimensions of the original image
    original_image_width, original_image_height = image.size
    characters_count_in_width = len(image_ascii.split()[0])
    characters_count_in_height = len(image_ascii.split())

    # Dimensions of the output image
    output_image_width = 6*characters_count_in_width
    output_image_height = 15*characters_count_in_height

    BLACK = (0, 0, 0)
    WHITE = (255, 255, 255)

    try:
        # Create a blank image of black background
        image = Image.new("RGB", (output_image_width, output_image_height), BLACK)
        draw = ImageDraw.Draw(image)

        # Draw the text on the blank image from top left corner with font color of white
        draw.text((0, 0), image_ascii, fill=WHITE)

        # Resize the output image as per the original image's dimensions
        resized_image = image.resize((original_image_width, original_image_height))
        resized_image.save('output.jpg')
        print('ASCII art image saved to output.jpg')
    except Exception as exception:
        raise exception

def get_image_path():
    """Open a file dialog to select an image and return its path."""
    try:
        root = Tk()
    except tkinter.TclError as e:
        print("Error:", e)
        root = None

<<<<<<< HEAD
    if root:
        root.withdraw()  # Hide the root window
=======
    file_path = filedialog.askopenfilename()
    root.destroy()  # Destroy the root window after selection

    if not file_path:  # if no file uploaded exit peacefully
        print("No file selected. Exiting.")
        sys.exit()
>>>>>>> 0d39d985

        try:
            file_path = filedialog.askopenfilename()
        except tkinter.TclError as e:
            print("Error:", e)
            file_path = None

<<<<<<< HEAD
        if root:
            root.destroy()  # Destroy the root window after selection

        if not file_path:
            print("No file selected. Using BASE_PATH.")
            return os.path.join(BASE_PATH, "example/ztm-logo.png")  # Fallback to a default image or specify your fallback logic here

        return file_path
    else:
        print("No display available. Using BASE_PATH.")
        return os.path.join(BASE_PATH, "example/ztm-logo.png")  # Fallback to a default image or specify your fallback logic here

=======

if __name__ == '__main__':
    print("To change Image to ASCII Art type '1' \nTo change ASCII Art to Image type '2'")
    print("Note! If you type '2', Make sure you have 'custom_text.txt' file already in home directory with ASCII-Art in it.")

    answer = input("Please type either '1' or '2': ")
  
    if (answer == '2'):
        if os.path.isfile(f'./{text_file}'):
            art_to_image(text_file)
        else:
            print("You did not create 'custom_text.txt' file in home directory. Program ends here.")
        exit()

    parser = argparse.ArgumentParser()
    parser.add_argument(
        "-i", "--interactive", action="store_true", help="Run in interactive mode"
    )
>>>>>>> 0d39d985

def main():
    parser = argparse.ArgumentParser(description="Convert images to ASCII art.")
    parser.add_argument("-i", "--interactive", action="store_true", help="Run in interactive mode")
    parser.add_argument("-f", "--file", help="Image file path")
<<<<<<< HEAD
    parser.add_argument("-s", "--silhouette", help="Make ASCII silhouette", action="store_true", default=False)
    parser.add_argument("-o", "--output", help="Output file and path")
    parser.add_argument("-b", "--brightness", help="Alter brightness of image (e.g., -b 1.0)")

    args = parser.parse_args()
=======

    parser.add_argument("-s", "--silhouette", help="Make ASCII silhouette", action="store_true", default=False)
    parser.add_argument("-o", "--output", help="Output file and path")
    parser.add_argument("-b", "--brightness", help="Alter brightness of image (e.g. -b 1.0)", required=False)
    parser.add_argument("-l", "--url", help="Link to image's url on the internet")
    parser.add_argument("-c", "--chars", help="DIY the chars list to draw your unique ascii art", required=False)
    parser.add_argument("-u", "--output-image", help="Creates an output.jpg file of the ASCII art", action="store_true", default=False)

    args = parser.parse_args()
    # make_silhouette = False
    # image_file_path = args.path
>>>>>>> 0d39d985

    if args.interactive:
        converter = ImageToAsciiConverter()
        SimpleCmd(converter).cmdloop()
    else:
<<<<<<< HEAD
        if args.file is None or (args.file == "-s"):
            image_path = get_image_path()
        else:
            image_path = args.file

        converter = ImageToAsciiConverter(brightness=float(args.brightness) if args.brightness else 1.0)
        handle_image_conversion(image_path)


if __name__ == '__main__':
    main()
=======
        source, file_name = 'Local file', ''
        if (args.file is None or (args.file == "-s")) and args.url is None:
                args.file = get_image_path()
                file_name = args.file
        elif args.url:
            file_name = args.url
            source = 'External URL'
        else:
            file_name = args.file
        
        if args.chars:
            ASCII_CHARS = list(set(args.chars))
        
        print("Image from {}: {}".format(source, file_name))

        handle_image_conversion(args.file, args.url, args.silhouette,
                args.output if args.output else 'output.txt',
                float(args.brightness) if args.brightness else 1.0
                )

        print(args.file)
        handle_image_conversion(args.file,
                                make_silhouette=args.silhouette,
                                output_file_path=args.output if args.output else 'output.txt',
                                brightness=float(args.brightness) if args.brightness else 1.0,
                                output_image=args.output_imagek
                                )
>>>>>>> 0d39d985
<|MERGE_RESOLUTION|>--- conflicted
+++ resolved
@@ -2,7 +2,6 @@
 """This is the SIMPLEcmd class for ASCII art conversion."""
 
 import os
-<<<<<<< HEAD
 import sys
 import tkinter
 from PIL import Image
@@ -60,43 +59,6 @@
 
 def is_image_file(path_to_file):
     """Check if the file is a valid image."""
-=======
-from PIL import Image, ImageDraw, ImageFont
-import cmd
-from example.make_art import convert_image_to_ascii
-import requests
-from io import BytesIO
-
-
-# changing ascii-art to image
-text_file = "./custom_text.txt"
-def art_to_image(text_file):
-    with open(text_file, 'r') as f:
-        ascii_text = f.read()
-    
-    # Create a new Image
-    # make sure the dimensions (W and H) are big enough for the ascii art
-    W, H = (3000,3000)
-    im = Image.new("RGBA",(W,H),"white")
-
-    # Draw text to image
-    draw = ImageDraw.Draw(im)
-    # (w, h) = draw.multiline_textbbox((6, 8), ascii_text)
-    # draws the text in the center of the image
-    draw.text((0, 0), ascii_text, fill="black")
-
-    # Save Image
-    im.save("final.png", "PNG")
-
-
-def is_image_file(path_to_file):
-    """
-    This function checks if the the file is valid image
-    @param path_to_file :path to the file to be checked
-
-    @return Boolean Flag indicating if tje path is valid or not
-    """
->>>>>>> 0d39d985
     if not os.path.isabs(path_to_file):
         path_to_file = os.path.abspath(os.path.join(BASE_PATH, path_to_file))
 
@@ -139,7 +101,6 @@
             return
         all_images = args.split()
 
-<<<<<<< HEAD
         for image_path in all_images:
             self.process_image(image_path)
 
@@ -157,214 +118,10 @@
         else:
             print()
             print(f"{image_path} is not a valid image file")
-=======
-        def create_many_instances(file):
-
-            if is_image_file(file):
-                try:
-                    with Image.open(file) as image:
-                        ascii_img = convert_image_to_ascii(image)
-                    print()
-                    print(ascii_img)
-                    print()
-                    print()
-
-                except Exception as e:
-                    print("Error occured!", e)
-                    return
-            else:
-                print()
-                print(f"{file} is not a valid image file")
-                return
-
-        if len(all_images) < 2:
-            create_many_instances(all_images[0])
-        elif len(all_images) > 1:
-            for image in all_images:
-                create_many_instances(image)
-
-    def do_ascii_text(self, args):
-        """
-        converts text to image and then to ascii art 
-        
-        Usage: ascii_text <Text>
-        Example: ascii_text Hello World
-        """
-        if not args:
-            print("** Text missing **")
-            return
-        
-        else:
-        
-            # print(args)
-            
-            # Width and height of the image in pixels
-            # color in RGB
-            width = 500  
-            height = 300  
-            # background_color = (211, 211, 211)  
-            background_color = (255, 255, 255)
-
-            img = Image.new("RGB", (width, height), background_color)
-
-            # Define the font size and load a font
-            font_size = 85
-            # font = ImageFont.truetype("comicbd.ttf", font_size)
-            font = ImageFont.truetype("arial.ttf", font_size)
-
-            # draw on image
-            if len(args) > 6 :
-                toptext=str(args)[:6]
-                bottomtext=str(args)[6:]
-
-                img_draw = ImageDraw.Draw(img)
-                img_draw.text((50, 50), toptext, fill=(0,0,0), font=font)   
-                img_draw.text((50, 150), bottomtext, fill=(0,0,0), font=font)
-
-            else:
-                img_draw = ImageDraw.Draw(img)
-                img_draw.text((50, 50), args, fill=(0,0,0), font=font)
-
-            """not using bytesio"""
-            ascii_img = convert_image_to_ascii(img, new_width=100)
-            print(ascii_img)
-
-        return True
-# this project requires Pillow installation: https://pillow.readthedocs.io/en/stable/installation.html
-
-# code credit goes to: https://www.hackerearth.com/practice/notes/beautiful-python-a-simple-ascii-art-generator-from-images/
-# code modified to work with Python 3 by @aneagoie
-
-
-from tkinter import Tk, filedialog
-
-ASCII_CHARS = ["#", "?", "%", ".", "S", "+", ".", "*", ":", ",", "@"]
-
-
-def scale_image(image, new_width=100):
-    """
-    This Function Resizes an image preserving the aspect ratio.
-    @param image:input image to be resized
-    @param new_width(optional):The new width required by default it is 100
-
-    @return the newly resized image
-    """
-    (original_width, original_height) = image.size
-    aspect_ratio = original_height / float(original_width)
-    new_height = int(aspect_ratio * new_width)
-
-    new_image = image.resize((new_width, new_height))
-    return new_image
-
-def convert_to_grayscale(image):
-    """
-    This Function Converts an image to grayscale.
-    @param image:The image to be converted to grey
-
-    @return the grey scale image
-    """
-    return image.convert('L')
-
-def map_pixels_to_ascii_chars(image, make_silhouette=False, range_width=25, brightness=1.0):
-    """
-    Maps pixel values to ASCII characters based on a specified range and brightness.
-    @param image:The image to be converted to ASCII
-    @param make_silhouette:Flag to indicate if the image required to be silhouette
-    @param range_width:The range of the result width
-    @param brightness:The brightness of the image [0-1]
-
-    @return the new ASCII image
-    """
-    pixels_in_image = list(image.getdata())
-
-    if make_silhouette:
-        pixels_in_image = [m[3] for m in image.getdata()]
-
-    adjusted_pixels = [int(pixel * brightness) for pixel in pixels_in_image]
-
-    pixels_to_chars = [ASCII_CHARS[min(int(pixel_value / range_width),
-                                       len(ASCII_CHARS) - 1)] for pixel_value in adjusted_pixels]
-    return "".join(pixels_to_chars)
-
-def convert_image_to_ascii(image, make_silhouette=False, new_width=100, brightness=1.0):
-    """Converts an image to ASCII art with adjustable brightness."""
-    image = scale_image(image)
-
-    if not make_silhouette:
-        image = convert_to_grayscale(image)
-
-    pixels_to_chars = map_pixels_to_ascii_chars(image, make_silhouette=make_silhouette, brightness=brightness)
->>>>>>> 0d39d985
 
     def emptyline(self):
         """Override emptyline behavior (do nothing instead of repeating the last command)."""
         pass
-
-<<<<<<< HEAD
-=======
-def fetch_image_from_url(url):
-    response = requests.get(url, stream=True)
-
-    if response.status_code == 200:
-        try:
-            image = Image.open(BytesIO(response.content))
-        except Exception as e:
-            print("There is a problem when fetching image from url")
-            return e
-    else:
-        print("Can't get request - Return status code", response.status_code)
-        raise Exception('Status code is not 200')
-    return image
-
-def handle_image_conversion(image_filepath, make_silhouette=False, output_file_path='output.txt', brightness=1.0, output_image=False):
-    """Handles the conversion of an image to ASCII art with adjustable brightness.
-    Saves the output to a file if output_file_path is provided.
-    """
-    try:
-        if not url:
-            # read image from file
-            image = Image.open(image_filepath)
-        else: 
-            image = fetch_image_from_url(url)
-    except FileNotFoundError:
-        print(f"Error: File not found - {image_filepath}")
-        return
-    except PermissionError:
-        print(f"Error: Permission denied - {image_filepath}")
-        return
-    except Exception as e:
-        print(f"Unable to open image file {image_filepath}.")
-        print(f"Make sure the file you are trying to use resides on the given path {image_filepath}.")
-
-        print(e)
-        return
-
-    image_ascii = convert_image_to_ascii(image, make_silhouette=make_silhouette, brightness=brightness)
-    print(image_ascii)
-
-    if output_file_path:
-        save_ascii_art_to_file(image_ascii, output_file_path)
-        print(f"ASCII art saved to {output_file_path}")
-    
-    if output_image:
-        try:
-            save_ascii_art_to_jpg(image_ascii, image)
-        except Exception as exception:
-            print(str(exception))
-            return
-
-
-def save_ascii_art_to_file(image_ascii, output_file_path):
-    """
-    Saves the ASCII art to a file.
-    @param image_ascii:The ASCII image to be saved
-    @param output_file_path:The path of the output image
-
-    @return None
-    """
-    with open(output_file_path, 'w') as f:
-        f.write(image_ascii)
->>>>>>> 0d39d985
 
 def save_ascii_art_to_jpg(image_ascii, image):
     if not image:
@@ -407,17 +164,8 @@
         print("Error:", e)
         root = None
 
-<<<<<<< HEAD
     if root:
         root.withdraw()  # Hide the root window
-=======
-    file_path = filedialog.askopenfilename()
-    root.destroy()  # Destroy the root window after selection
-
-    if not file_path:  # if no file uploaded exit peacefully
-        print("No file selected. Exiting.")
-        sys.exit()
->>>>>>> 0d39d985
 
         try:
             file_path = filedialog.askopenfilename()
@@ -425,7 +173,6 @@
             print("Error:", e)
             file_path = None
 
-<<<<<<< HEAD
         if root:
             root.destroy()  # Destroy the root window after selection
 
@@ -438,56 +185,22 @@
         print("No display available. Using BASE_PATH.")
         return os.path.join(BASE_PATH, "example/ztm-logo.png")  # Fallback to a default image or specify your fallback logic here
 
-=======
-
-if __name__ == '__main__':
-    print("To change Image to ASCII Art type '1' \nTo change ASCII Art to Image type '2'")
-    print("Note! If you type '2', Make sure you have 'custom_text.txt' file already in home directory with ASCII-Art in it.")
-
-    answer = input("Please type either '1' or '2': ")
-  
-    if (answer == '2'):
-        if os.path.isfile(f'./{text_file}'):
-            art_to_image(text_file)
-        else:
-            print("You did not create 'custom_text.txt' file in home directory. Program ends here.")
-        exit()
-
-    parser = argparse.ArgumentParser()
-    parser.add_argument(
-        "-i", "--interactive", action="store_true", help="Run in interactive mode"
-    )
->>>>>>> 0d39d985
+
 
 def main():
     parser = argparse.ArgumentParser(description="Convert images to ASCII art.")
     parser.add_argument("-i", "--interactive", action="store_true", help="Run in interactive mode")
     parser.add_argument("-f", "--file", help="Image file path")
-<<<<<<< HEAD
     parser.add_argument("-s", "--silhouette", help="Make ASCII silhouette", action="store_true", default=False)
     parser.add_argument("-o", "--output", help="Output file and path")
     parser.add_argument("-b", "--brightness", help="Alter brightness of image (e.g., -b 1.0)")
 
     args = parser.parse_args()
-=======
-
-    parser.add_argument("-s", "--silhouette", help="Make ASCII silhouette", action="store_true", default=False)
-    parser.add_argument("-o", "--output", help="Output file and path")
-    parser.add_argument("-b", "--brightness", help="Alter brightness of image (e.g. -b 1.0)", required=False)
-    parser.add_argument("-l", "--url", help="Link to image's url on the internet")
-    parser.add_argument("-c", "--chars", help="DIY the chars list to draw your unique ascii art", required=False)
-    parser.add_argument("-u", "--output-image", help="Creates an output.jpg file of the ASCII art", action="store_true", default=False)
-
-    args = parser.parse_args()
-    # make_silhouette = False
-    # image_file_path = args.path
->>>>>>> 0d39d985
 
     if args.interactive:
         converter = ImageToAsciiConverter()
         SimpleCmd(converter).cmdloop()
     else:
-<<<<<<< HEAD
         if args.file is None or (args.file == "-s"):
             image_path = get_image_path()
         else:
@@ -499,32 +212,3 @@
 
 if __name__ == '__main__':
     main()
-=======
-        source, file_name = 'Local file', ''
-        if (args.file is None or (args.file == "-s")) and args.url is None:
-                args.file = get_image_path()
-                file_name = args.file
-        elif args.url:
-            file_name = args.url
-            source = 'External URL'
-        else:
-            file_name = args.file
-        
-        if args.chars:
-            ASCII_CHARS = list(set(args.chars))
-        
-        print("Image from {}: {}".format(source, file_name))
-
-        handle_image_conversion(args.file, args.url, args.silhouette,
-                args.output if args.output else 'output.txt',
-                float(args.brightness) if args.brightness else 1.0
-                )
-
-        print(args.file)
-        handle_image_conversion(args.file,
-                                make_silhouette=args.silhouette,
-                                output_file_path=args.output if args.output else 'output.txt',
-                                brightness=float(args.brightness) if args.brightness else 1.0,
-                                output_image=args.output_imagek
-                                )
->>>>>>> 0d39d985
