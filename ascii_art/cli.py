#!/usr/bin/env python3
import click
import sys

from ascii_art.ascii_art import (all_supported_files, ascii_textinput, process, show_clock, show_credits,
                                 COLOR_OPTIONS, SUPPORTED_IMAGE_TYPES, ascii_text, show_timer)


@click.group()
def main():
    pass


@main.command()
@click.argument('input_files', type=click.Path(exists=True), nargs=-1)
@click.option('-r', '--reverse', is_flag=True, help='reverse the ASCII_CHARS')
@click.option('-s', '--save', is_flag=True,
              help='save the output to file (by default the output file is [input_file]_output.txt)')
@click.option('-o', '--output', default=None, type=click.Path(),
              help='Specify the name of the output file instead of using the default. -s is implied.')
@click.option('-w', '--width', default=100, type=int,
              help='scale the image to fit a custom width')
<<<<<<< HEAD
=======
@click.option('--credits', is_flag=True, help="Show credits")
@click.option('--clock', is_flag=True,
              help='show clock as a colorful animation. resize the terminal or press "q" or "x" to exit the clock.')
@click.option('--timer', default=None, type=int,
              help='Count down n seconds to zero.')
>>>>>>> 5ff3b2bc
@click.option('--all', is_flag=True, help='convert all supported files')
@click.option('-c', '--color', type=click.Choice(COLOR_OPTIONS, case_sensitive=False), default='black',
              help='Set output color')
@click.option('-hr', '--highres', is_flag=True, help='Converts using a wide range of Ascii characters.')
<<<<<<< HEAD
def convert(input_files, reverse, save, output, width, all, color, highres):
=======
def main(input_files, reverse, save, output, width, credits, clock, timer, all, color, textinput, text, types, highres):
>>>>>>> 5ff3b2bc
    """
    Converts images to text files, using ascii characters to display it.
    """
<<<<<<< HEAD
=======
    if types:
        print(', '.join(SUPPORTED_IMAGE_TYPES))
        return
    if clock:
        show_clock()
        return
    if timer is not None:
        return show_timer(timer)

    if credits:
        show_credits()
        print()

>>>>>>> 5ff3b2bc
    if all:
        input_files = all_supported_files()

    for file in input_files:
        process(file, reverse=reverse, save=save,
                output=output, width=width, color=color.lower(), highres=highres)
    if not input_files and len(sys.argv) == 1:
        print("Image not specified. Please specify image or add --help for help.")


@main.command(help='list supported image formats and exit.')
def types():
    print(', '.join(SUPPORTED_IMAGE_TYPES))


@main.command(help="Show credits")
def credits():
    show_credits()

@main.command(help='show clock as a colorful animation. resize the terminal or press "q" or "x" to exit the clock.')
def clock():
    show_clock()


@main.command(help='Convert simple text into ASCII text format')
@click.argument("value", type=str, default="ASCII ART")
def text(value):
    ascii_text(value)


@main.command(help='Convert simple text into ASCII text format, enter text after prompt')
def textinput():
    ascii_textinput()



if __name__ == '__main__':
    main()<|MERGE_RESOLUTION|>--- conflicted
+++ resolved
@@ -20,42 +20,14 @@
               help='Specify the name of the output file instead of using the default. -s is implied.')
 @click.option('-w', '--width', default=100, type=int,
               help='scale the image to fit a custom width')
-<<<<<<< HEAD
-=======
-@click.option('--credits', is_flag=True, help="Show credits")
-@click.option('--clock', is_flag=True,
-              help='show clock as a colorful animation. resize the terminal or press "q" or "x" to exit the clock.')
-@click.option('--timer', default=None, type=int,
-              help='Count down n seconds to zero.')
->>>>>>> 5ff3b2bc
 @click.option('--all', is_flag=True, help='convert all supported files')
 @click.option('-c', '--color', type=click.Choice(COLOR_OPTIONS, case_sensitive=False), default='black',
               help='Set output color')
 @click.option('-hr', '--highres', is_flag=True, help='Converts using a wide range of Ascii characters.')
-<<<<<<< HEAD
 def convert(input_files, reverse, save, output, width, all, color, highres):
-=======
-def main(input_files, reverse, save, output, width, credits, clock, timer, all, color, textinput, text, types, highres):
->>>>>>> 5ff3b2bc
     """
     Converts images to text files, using ascii characters to display it.
     """
-<<<<<<< HEAD
-=======
-    if types:
-        print(', '.join(SUPPORTED_IMAGE_TYPES))
-        return
-    if clock:
-        show_clock()
-        return
-    if timer is not None:
-        return show_timer(timer)
-
-    if credits:
-        show_credits()
-        print()
-
->>>>>>> 5ff3b2bc
     if all:
         input_files = all_supported_files()
 
@@ -91,6 +63,11 @@
     ascii_textinput()
 
 
+@main.command(help='Count down n seconds to zero.')
+@click.argument("seconds", type=int, default=10)
+def timer(seconds: int):
+    show_timer(seconds)
+
 
 if __name__ == '__main__':
     main()