#!/usr/bin/env python3
import click
import sys

<<<<<<< HEAD
from ascii_art.ascii_art import (all_supported_files, ascii_text, process, show_clock, show_credits,
                                 COLOR_OPTIONS, SUPPORTED_IMAGE_TYPES, show_timer)
=======
from ascii_art.ascii_art import (all_supported_files, ascii_textinput, process, show_clock, show_credits,
                                 COLOR_OPTIONS, SUPPORTED_IMAGE_TYPES, ascii_text)
>>>>>>> 2d9545b7


@click.command()
@click.argument('input_files', type=click.Path(exists=True), nargs=-1)
@click.option('-r', '--reverse', is_flag=True, help='reverse the ASCII_CHARS')
@click.option('-s', '--save', is_flag=True,
              help='save the output to file (by default the output file is [input_file]_output.txt)')
@click.option('-o', '--output', default=None, type=click.Path(),
              help='Specify the name of the output file instead of using the default. -s is implied.')
@click.option('-w', '--width', default=100, type=int,
              help='scale the image to fit a custom width')
@click.option('--credits', is_flag=True, help="Show credits")
@click.option('--clock', is_flag=True,
              help='show clock as a colorful animation. resize the terminal or press "q" or "x" to exit the clock.')
@click.option('--timer', default=None, type=int,
              help='Count down n seconds to zero.')
@click.option('--all', is_flag=True, help='convert all supported files')
@click.option('-c', '--color', type=click.Choice(COLOR_OPTIONS, case_sensitive=False), default='black',
              help='Set output color')
@click.option('--textinput', is_flag=True, help='Convert Simple Text Into Ascii Text Format, Enter Text After Prompt')
@click.option('--text', default=None, type=str, help='Convert Simple Text Into Ascii Text Format')
@click.option('--types', is_flag=True, help='list supported image formats and exit.')
@click.option('-hr', '--highres', is_flag=True, help='Converts using a wide range of Ascii characters.')
<<<<<<< HEAD
def main(input_files, reverse, save, output, width, credits, clock, timer, all, color, text, types, highres):
=======
def main(input_files, reverse, save, output, width, credits, clock, all, color, textinput, text, types, highres):
>>>>>>> 2d9545b7
    """
    Converts an image to a text file, using ascii characters to display it.
    """
    if types:
        print(', '.join(SUPPORTED_IMAGE_TYPES))
        return
    if clock:
        show_clock()
        return
    if timer is not None:
        return show_timer(timer)

    if credits:
        show_credits()
        print()

    if all:
        input_files = all_supported_files()

    if textinput:
        ascii_textinput()
        return

    if text:
        ascii_text(text)

    for file in input_files:
        process(file, reverse=reverse, save=save,
                output=output, width=width, color=color.lower(), highres=highres)
    if not input_files and len(sys.argv) == 1:
        print("Image not specified. Please specify image or add --help for help.")


if __name__ == '__main__':
    main()<|MERGE_RESOLUTION|>--- conflicted
+++ resolved
@@ -2,13 +2,8 @@
 import click
 import sys
 
-<<<<<<< HEAD
-from ascii_art.ascii_art import (all_supported_files, ascii_text, process, show_clock, show_credits,
-                                 COLOR_OPTIONS, SUPPORTED_IMAGE_TYPES, show_timer)
-=======
 from ascii_art.ascii_art import (all_supported_files, ascii_textinput, process, show_clock, show_credits,
-                                 COLOR_OPTIONS, SUPPORTED_IMAGE_TYPES, ascii_text)
->>>>>>> 2d9545b7
+                                 COLOR_OPTIONS, SUPPORTED_IMAGE_TYPES, ascii_text, show_timer)
 
 
 @click.command()
@@ -32,11 +27,7 @@
 @click.option('--text', default=None, type=str, help='Convert Simple Text Into Ascii Text Format')
 @click.option('--types', is_flag=True, help='list supported image formats and exit.')
 @click.option('-hr', '--highres', is_flag=True, help='Converts using a wide range of Ascii characters.')
-<<<<<<< HEAD
-def main(input_files, reverse, save, output, width, credits, clock, timer, all, color, text, types, highres):
-=======
-def main(input_files, reverse, save, output, width, credits, clock, all, color, textinput, text, types, highres):
->>>>>>> 2d9545b7
+def main(input_files, reverse, save, output, width, credits, clock, timer, all, color, textinput, text, types, highres):
     """
     Converts an image to a text file, using ascii characters to display it.
     """
