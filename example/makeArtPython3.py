--- conflicted
+++ resolved
@@ -47,15 +47,10 @@
     image = None
     try:
         image = Image.open(image_filepath)
-<<<<<<< HEAD
+
     except Exception as e:
         print ("Unable to open image file {image_filepath}.".format(image_filepath=image_filepath))
         print(f"Error: {e}")
-=======
-    except Exception(e):
-        print ("Unable to open image file {image_filepath}.".format(image_filepath=image_filepath))
-        print (e)
->>>>>>> 006328cf
         return
 
     image_ascii = convert_image_to_ascii(image)
