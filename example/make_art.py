# this project requires Pillow installation: https://pillow.readthedocs.io/en/stable/installation.html

# code credit goes to: https://www.hackerearth.com/practice/notes/beautiful-python-a-simple-ascii-art-generator-from-images/
# code modified to work with Python 3 by @aneagoie
from PIL import Image
<<<<<<< HEAD
import os
import sys

ASCII_CHARS = [ '#', '?', '%', '.', 'S', '+', '.', '*', ':', ',', '@']
=======
ASCII_CHARS = ['#', '?', '%', '.', 'S', '+', '.', '*', ':', ',', '@']

>>>>>>> 2d0cd508

image_file_path = sys.argv[1]

def save_ascii_art(image_ascii_art):
    """
    saving the ascii art 
    """
    try:
        image_output_folder = sys.argv[2]
        file_path = os.path.split(image_file_path)[1]
        file_name = os.path.splitext(file_path)[0]

        if not os.path.exists(image_output_folder):
            os.makedirs(image_output_folder)

        with open(f"{image_output_folder}/{file_name}.txt", mode='w') as my_file:
            my_file.write(image_ascii_art)
    except ValueError:
        print('please check image is converted to image ascii art.')


def scale_image(image, new_width=100):
    """Resizes an image preserving the aspect ratio.
    """
    (original_width, original_height) = image.size
    aspect_ratio = original_height/float(original_width)
    new_height = int(aspect_ratio * new_width)

    new_image = image.resize((new_width, new_height), Image.ANTIALIAS)

    return new_image


def convert_to_grayscale(image):
    return image.convert('L')


def map_pixels_to_ascii_chars(image, range_width=25):
    """Maps each pixel to an ascii char based on the range
    in which it lies.

    0-255 is divided into 11 ranges of 25 pixels each.
    """

    pixels_in_image = list(image.getdata())
    pixels_to_chars = [ASCII_CHARS[int(pixel_value/range_width)] for pixel_value in
                       pixels_in_image]

    return "".join(pixels_to_chars)


def convert_image_to_ascii(image, new_width=100):
    image = scale_image(image)
    image = convert_to_grayscale(image)

    pixels_to_chars = map_pixels_to_ascii_chars(image)
    len_pixels_to_chars = len(pixels_to_chars)

    image_ascii = [pixels_to_chars[index: index + new_width] for index in
                   range(0, len_pixels_to_chars, new_width)]

    image_ascii_art = "\n".join(image_ascii)

    save_ascii_art(image_ascii_art)

    return image_ascii_art


def handle_image_conversion(image_filepath):
    image = None
    try:
        image = Image.open(image_filepath)
    except Exception as e:
        print(f"Unable to open image file {image_filepath}.")
        print(e)
        return

    image_ascii = convert_image_to_ascii(image)
    print(image_ascii)

<<<<<<< HEAD
if __name__=='__main__':
=======

if __name__ == '__main__':
    import sys
>>>>>>> 2d0cd508

    print(image_file_path)
    handle_image_conversion(image_file_path)

<|MERGE_RESOLUTION|>--- conflicted
+++ resolved
@@ -3,15 +3,14 @@
 # code credit goes to: https://www.hackerearth.com/practice/notes/beautiful-python-a-simple-ascii-art-generator-from-images/
 # code modified to work with Python 3 by @aneagoie
 from PIL import Image
-<<<<<<< HEAD
+
 import os
 import sys
 
 ASCII_CHARS = [ '#', '?', '%', '.', 'S', '+', '.', '*', ':', ',', '@']
-=======
+
 ASCII_CHARS = ['#', '?', '%', '.', 'S', '+', '.', '*', ':', ',', '@']
 
->>>>>>> 2d0cd508
 
 image_file_path = sys.argv[1]
 
@@ -92,13 +91,13 @@
     image_ascii = convert_image_to_ascii(image)
     print(image_ascii)
 
-<<<<<<< HEAD
+
 if __name__=='__main__':
-=======
+
 
 if __name__ == '__main__':
     import sys
->>>>>>> 2d0cd508
+
 
     print(image_file_path)
     handle_image_conversion(image_file_path)
