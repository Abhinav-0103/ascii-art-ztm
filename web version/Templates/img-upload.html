<<<<<<< HEAD
<!DOCTYPE html>
<html lang="en">

<head>
    <meta charset="UTF-8">
    <meta name="viewport" content="width=device-width, initial-scale=1.0">
    <title>image to ascii converter</title>
    <link rel="stylesheet" href="../static/style.css">
</head>

<body>
    <div class="container">
        <h1>ASCII ART GENERATOR</h1>
        <div class="file-overlay">
            <div class="file-wrapper">
                <form action="/" method="POST" enctype="multipart/form-data">
                    <div class="file-content">
                        <input type="file" name="image" id="image" class="inputfile" oninput="filesize(this);">
                        <label for="image" class="file-select">
                            <img src="../static/assets/file-upload-solid.svg" alt="file upload button">
                            <p>Click to Upload a File</p>
                        </label>
                    </div>
                    <div class="file-functions">
                        <p class="file-name">No file selected</p>
                        <button type="submit">Convert</button>
                    </div>
                </form>
            </div>
        </div>
    </div>
</body>
<script>
    function filesize(elem){
        document.cookie = `filesize=${elem.files[0].size}`
    }
</script>
=======
<!DOCTYPE html>
<html lang="en">

<head>
    <meta charset="UTF-8">
    <title>image to ascii converter</title>
    <link href="../Static/css/style.css" rel="stylesheet"/>
</head>

<body>
    <div class="container">
        <div class="row">
            <div class="col">

                <h1>Upload an image</h1>
                <hr>
                <form action="/" method="POST" enctype="multipart/form-data">

                    <div class="form-group">
                        <label>Select image</label>
                        <div class="custom-file">
                            <input type="file" class="custom-file-input" name="image" id="image"
                                oninput="filesize(this);">
                            <label class="custom-file-label" for="image">Select image...</label>
                        </div>
                    </div>

                    <button type="submit" class="btn btn-primary">Upload</button>

                </form>

            </div>
        </div>
    </div>
</body>

<script src="../static/js/scripts.js" type="text/javascript"></script>

>>>>>>> 1728d945
</html><|MERGE_RESOLUTION|>--- conflicted
+++ resolved
@@ -1,4 +1,3 @@
-<<<<<<< HEAD
 <!DOCTYPE html>
 <html lang="en">
 
@@ -36,44 +35,4 @@
         document.cookie = `filesize=${elem.files[0].size}`
     }
 </script>
-=======
-<!DOCTYPE html>
-<html lang="en">
-
-<head>
-    <meta charset="UTF-8">
-    <title>image to ascii converter</title>
-    <link href="../Static/css/style.css" rel="stylesheet"/>
-</head>
-
-<body>
-    <div class="container">
-        <div class="row">
-            <div class="col">
-
-                <h1>Upload an image</h1>
-                <hr>
-                <form action="/" method="POST" enctype="multipart/form-data">
-
-                    <div class="form-group">
-                        <label>Select image</label>
-                        <div class="custom-file">
-                            <input type="file" class="custom-file-input" name="image" id="image"
-                                oninput="filesize(this);">
-                            <label class="custom-file-label" for="image">Select image...</label>
-                        </div>
-                    </div>
-
-                    <button type="submit" class="btn btn-primary">Upload</button>
-
-                </form>
-
-            </div>
-        </div>
-    </div>
-</body>
-
-<script src="../static/js/scripts.js" type="text/javascript"></script>
-
->>>>>>> 1728d945
 </html>