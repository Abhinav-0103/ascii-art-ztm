--- conflicted
+++ resolved
@@ -18,28 +18,16 @@
 1. First up you need to fork (make a copy) of this repo to your Github account.
 2. Clone (download) your fork to your computer
 3. Set your streams so you can sync your clone with the original repo (get the latest updates)
-
     - `git remote add upstream https://github.com/zero-to-mastery/ascii-art.git`
     - `git pull upstream master`
     - The above 2 commands will synchronize your forked version of the project with the actual repository.
 4. Make sure you have [Python 3](https://www.python.org/downloads/) installed on your machine.
-5. Install [Pillow library](https://pillow.readthedocs.io/en/stable/installation.html)
-6. Run the  example code with the command: `python3 example/make_art.py example/ztm-logo.png`
-4. Make sure you have Python 3 installed on your machine
-<<<<<<< HEAD
 5. Install project dependencies:
-=======
-
-5. Install [Pillow library](https://pillow.readthedocs.io/en/stable/installation.html)
-6. Run the  example code with the command: `python3 example/make_art.py example/ztm-logo.png`
-5. Install [Pillow library](https://pillow.readthedocs.io/en/stable/installation.html), for example with `pip`:
->>>>>>> 1728d945
     ```bash
     pip install -r requirements.txt
     ```
 6. Run the  example code with the command: `python3 example/make_art.py ztm-logo.png`
-
-5. Stare with amazement 😮
+7. Stare with amazement 😮
 
 ## How to contribute?
 
